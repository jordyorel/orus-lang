//  Orus Language Project
//  ---------------------------------------------------------------------------
//  File: src/compiler/backend/register_allocator.c
//  Author: Jordy Orel KONDA
//  Copyright (c) 2023 Jordy Orel KONDA
//  License: MIT License (see LICENSE file in the project root)
//  Description: Implements register allocation strategies that map SSA values to VM egisters.


#include "compiler/register_allocator.h"
#include <stdio.h>
#include <stdlib.h>
#include <string.h>

<<<<<<< HEAD
// Internal legacy allocator used by the dual system facade.
typedef struct MultiPassRegisterAllocator {
    bool global_regs[GLOBAL_REGISTERS];
    bool frame_regs[FRAME_REGISTERS];
    bool temp_regs[TEMP_REGISTERS];
    bool module_regs[MODULE_REGISTERS];

    bool scope_temp_regs[MP_SCOPE_LEVEL_COUNT][8];
    int current_scope_level;

    bool typed_residency_hint[REGISTER_COUNT];

    int next_global;
    int next_frame;
    int next_temp;
    int next_module;

    int temp_stack[TEMP_REGISTERS];
    int temp_stack_top;
} MultiPassRegisterAllocator;

typedef struct DualRegisterAllocator {
    MultiPassRegisterAllocator* legacy_allocator;

    bool standard_regs[256];

    bool typed_i32_regs[256];
    bool typed_i64_regs[256];
    bool typed_f64_regs[256];
    bool typed_u32_regs[256];
    bool typed_u64_regs[256];
    bool typed_bool_regs[256];

    RegisterAllocation allocations[256];
    int allocation_count;

    int arithmetic_operation_count;
    bool prefer_typed_registers;
} DualRegisterAllocator;

// Disable all debug output for clean program execution
#define REGISTER_ALLOCATOR_DEBUG 0
#if REGISTER_ALLOCATOR_DEBUG == 0
#define printf(...) ((void)0)
#endif

// Forward declarations for internal helpers used before their definitions.
static void mp_free_temp_register(MultiPassRegisterAllocator* allocator, int reg);
static bool mp_has_typed_residency_hint(const MultiPassRegisterAllocator* allocator, int reg);
static RegisterAllocation* allocate_standard_register(DualRegisterAllocator* allocator,
                                                      RegisterType type,
                                                      int scope_preference);
=======
#if REGISTER_ALLOCATOR_DEBUG
#define REGISTER_ALLOCATOR_LOG(...) \
    do { fprintf(stderr, __VA_ARGS__); } while (0)
#else
#define REGISTER_ALLOCATOR_LOG(...) \
    do { (void)0; } while (0)
#endif

#define REGISTER_ALLOCATOR_WARN(...) \
    do { fprintf(stderr, __VA_ARGS__); } while (0)

#define REGISTER_ALLOCATOR_ERROR(...) \
    do { fprintf(stderr, __VA_ARGS__); } while (0)
>>>>>>> a53f5e64

// ====== DUAL REGISTER SYSTEM IMPLEMENTATION ======

MultiPassRegisterAllocator* init_mp_register_allocator(void) {
    MultiPassRegisterAllocator* allocator = malloc(sizeof(MultiPassRegisterAllocator));
    if (!allocator) return NULL;
    
    // Initialize all registers as free
    memset(allocator->global_regs, false, sizeof(allocator->global_regs));
    memset(allocator->frame_regs, false, sizeof(allocator->frame_regs));
    memset(allocator->temp_regs, false, sizeof(allocator->temp_regs));
    memset(allocator->module_regs, false, sizeof(allocator->module_regs));
    memset(allocator->typed_residency_hint, false, sizeof(allocator->typed_residency_hint));
    
    // Initialize scope-aware temp registers
    memset(allocator->scope_temp_regs, false, sizeof(allocator->scope_temp_regs));
    allocator->current_scope_level = 0;
    
    // Initialize allocation pointers
    allocator->next_global = MP_GLOBAL_REG_START;
    allocator->next_frame = MP_FRAME_REG_START;
    allocator->next_temp = MP_TEMP_REG_START;
    allocator->next_module = MP_MODULE_REG_START;
    
    // Initialize temp stack for register reuse
    allocator->temp_stack_top = -1;
    
    return allocator;
}

void free_mp_register_allocator(MultiPassRegisterAllocator* allocator) {
    if (allocator) {
        free(allocator);
    }
}

int mp_allocate_global_register(MultiPassRegisterAllocator* allocator) {
    if (!allocator) return -1;

    // Find next free global register
    for (int i = 0; i < GLOBAL_REGISTERS; i++) {
        if (!allocator->global_regs[i]) {
            allocator->global_regs[i] = true;
            return MP_GLOBAL_REG_START + i;
        }
    }

    // No free global registers
    REGISTER_ALLOCATOR_WARN("[REGISTER_ALLOCATOR] Warning: No free global registers\n");
    return -1;
}

bool mp_reserve_global_register(MultiPassRegisterAllocator* allocator, int reg) {
    if (!allocator) {
        return false;
    }

    if (reg < MP_GLOBAL_REG_START || reg > MP_GLOBAL_REG_END) {
        return false;
    }

    int index = reg - MP_GLOBAL_REG_START;
    allocator->global_regs[index] = true;
    return true;
}

int mp_allocate_frame_register(MultiPassRegisterAllocator* allocator) {
    if (!allocator) return -1;
    
    // Find next free frame register starting from R64 (MP_FRAME_REG_START)
    // Parameter registers occupy the upper range (R240-R255), so we start at 64 for locals
    for (int i = 0; i < FRAME_REGISTERS; i++) {  // Frame register window
        if (!allocator->frame_regs[i]) {
            allocator->frame_regs[i] = true;
            return MP_FRAME_REG_START + i;  // R64 + i
        }
    }
    
    // No free frame registers
    REGISTER_ALLOCATOR_WARN("[REGISTER_ALLOCATOR] Warning: No free frame registers\n");
    return -1;
}

// Reset frame registers for function compilation isolation
void mp_reset_frame_registers(MultiPassRegisterAllocator* allocator) {
    if (!allocator) return;
    
    // Reset all frame register tracking
    for (int i = 0; i < FRAME_REGISTERS; i++) {
        allocator->frame_regs[i] = false;
    }

    // Reset frame allocation counter
    allocator->next_frame = MP_FRAME_REG_START;
    
    REGISTER_ALLOCATOR_LOG("[REGISTER_ALLOCATOR] Reset frame registers for new function\n");
}

int mp_allocate_temp_register(MultiPassRegisterAllocator* allocator) {
    if (!allocator) return -1;

    // Find next free temp register (don't reuse from stack for better register isolation)
    // This prevents register conflicts in nested expressions
    for (int i = 0; i < TEMP_REGISTERS; i++) {
        if (!allocator->temp_regs[i]) {
            allocator->temp_regs[i] = true;
            int reg = MP_TEMP_REG_START + i;
            REGISTER_ALLOCATOR_LOG("[REGISTER_ALLOCATOR] Allocated temp register R%d (sequential allocation)\n", reg);
            return reg;
        }
    }

    // If no sequential register available, try to reuse from stack
    if (allocator->temp_stack_top >= 0) {
        int reused_reg = allocator->temp_stack[allocator->temp_stack_top--];
        REGISTER_ALLOCATOR_LOG("[REGISTER_ALLOCATOR] Reusing temp register R%d (from stack)\n", reused_reg);
        return reused_reg;
    }

    // No free temp registers
    REGISTER_ALLOCATOR_ERROR("[REGISTER_ALLOCATOR] Error: No free temp registers (register spill needed)\n");
    return -1;
}

int mp_allocate_consecutive_temp_registers(MultiPassRegisterAllocator* allocator, int count) {
    if (!allocator || count <= 0 || count > TEMP_REGISTERS) {
        REGISTER_ALLOCATOR_ERROR("[REGISTER_ALLOCATOR] Error: Invalid consecutive allocation request (%d)\n", count);
        return -1;
    }

    for (int start = 0; start <= TEMP_REGISTERS - count; start++) {
        bool available = true;
        for (int offset = 0; offset < count; offset++) {
            if (allocator->temp_regs[start + offset]) {
                available = false;
                break;
            }
        }

        if (available) {
            for (int offset = 0; offset < count; offset++) {
                allocator->temp_regs[start + offset] = true;
            }
            int reg = MP_TEMP_REG_START + start;
            REGISTER_ALLOCATOR_LOG("[REGISTER_ALLOCATOR] Allocated consecutive temp registers R%d-R%d\n",
                   reg, reg + count - 1);
            return reg;
        }
    }

    REGISTER_ALLOCATOR_ERROR("[REGISTER_ALLOCATOR] Error: Unable to allocate %d consecutive temp registers\n", count);
    return -1;
}

int mp_allocate_module_register(MultiPassRegisterAllocator* allocator) {
    if (!allocator) return -1;
    
    // Find next free module register
    for (int i = 0; i < MODULE_REGISTERS; i++) {
        if (!allocator->module_regs[i]) {
            allocator->module_regs[i] = true;
            return MP_MODULE_REG_START + i;
        }
    }
    
    // No free module registers
    REGISTER_ALLOCATOR_WARN("[REGISTER_ALLOCATOR] Warning: No free module registers\n");
    return -1;
}

// ============= SCOPE-AWARE REGISTER ALLOCATION (NEW) =============

int mp_allocate_scoped_temp_register(MultiPassRegisterAllocator* allocator, int scope_level) {
    if (!allocator) return -1;
    if (scope_level < 0 || scope_level >= MP_SCOPE_LEVEL_COUNT) {
        REGISTER_ALLOCATOR_ERROR("[REGISTER_ALLOCATOR] Error: Invalid scope level %d (must be 0-%d)\n",
               scope_level, MP_SCOPE_LEVEL_COUNT - 1);
        return -1;
    }
    
    // Each scope level gets 8 registers: R192+scope_level*8 to R192+scope_level*8+7
    int base_reg = MP_TEMP_REG_START + (scope_level * 8);
    
    // Find next free register in this scope level
    for (int i = 0; i < 8; i++) {
        if (!allocator->scope_temp_regs[scope_level][i]) {
            allocator->scope_temp_regs[scope_level][i] = true;
            int reg = base_reg + i;
            REGISTER_ALLOCATOR_LOG("[REGISTER_ALLOCATOR] Allocated scoped temp register R%d (scope level %d, slot %d)\n", 
                   reg, scope_level, i);
            return reg;
        }
    }
    
    // No free registers in this scope level
    REGISTER_ALLOCATOR_WARN("[REGISTER_ALLOCATOR] Warning: No free temp registers in scope level %d\n", scope_level);
    return -1;
}

void mp_enter_scope(MultiPassRegisterAllocator* allocator) {
    if (!allocator) return;
    
    if (allocator->current_scope_level < MP_SCOPE_LEVEL_COUNT - 1) {
        allocator->current_scope_level++;
        REGISTER_ALLOCATOR_LOG("[REGISTER_ALLOCATOR] Entered scope level %d\n", allocator->current_scope_level);
    } else {
        REGISTER_ALLOCATOR_WARN("[REGISTER_ALLOCATOR] Warning: Maximum scope depth (%d) reached\n",
               MP_SCOPE_LEVEL_COUNT - 1);
    }
}

void mp_exit_scope(MultiPassRegisterAllocator* allocator) {
    if (!allocator) return;
    
    if (allocator->current_scope_level > 0) {
        // Free all registers in current scope level
        int scope = allocator->current_scope_level;
        for (int i = 0; i < 8; i++) {
            allocator->scope_temp_regs[scope][i] = false;
        }

        REGISTER_ALLOCATOR_LOG("[REGISTER_ALLOCATOR] Exited scope level %d (freed %d registers)\n", scope, 8);
        allocator->current_scope_level--;
    } else {
        REGISTER_ALLOCATOR_WARN("[REGISTER_ALLOCATOR] Warning: Already at root scope level\n");
    }
}

void mp_free_scoped_temp_register(MultiPassRegisterAllocator* allocator, int reg, int scope_level) {
    if (!allocator) return;
    if (scope_level < 0 || scope_level >= MP_SCOPE_LEVEL_COUNT) return;

    int base_reg = MP_TEMP_REG_START + (scope_level * 8);
    if (reg >= base_reg && reg < base_reg + 8) {
        int slot = reg - base_reg;
        allocator->scope_temp_regs[scope_level][slot] = false;
        REGISTER_ALLOCATOR_LOG("[REGISTER_ALLOCATOR] Freed scoped temp register R%d (scope level %d, slot %d)\n", 
               reg, scope_level, slot);
    }
}

void mp_free_register(MultiPassRegisterAllocator* allocator, int reg) {
    if (!allocator) return;

    if (mp_has_typed_residency_hint(allocator, reg)) {
        REGISTER_ALLOCATOR_LOG("[REGISTER_ALLOCATOR] Skipped freeing R%d due to typed residency hint\n", reg);
        return;
    }

    // Determine register type and free accordingly
    if (reg >= MP_GLOBAL_REG_START && reg <= MP_GLOBAL_REG_END) {
        int index = reg - MP_GLOBAL_REG_START;
        allocator->global_regs[index] = false;
        REGISTER_ALLOCATOR_LOG("[REGISTER_ALLOCATOR] Freed global register R%d\n", reg);
    }
    else if (reg >= MP_FRAME_REG_START && reg <= MP_FRAME_REG_END) {
        int index = reg - MP_FRAME_REG_START;
        allocator->frame_regs[index] = false;
        REGISTER_ALLOCATOR_LOG("[REGISTER_ALLOCATOR] Freed frame register R%d\n", reg);
    }
    else if (reg >= MP_TEMP_REG_START && reg <= MP_TEMP_REG_END) {
        mp_free_temp_register(allocator, reg);
    }
    else if (reg >= MP_MODULE_REG_START && reg <= MP_MODULE_REG_END) {
        int index = reg - MP_MODULE_REG_START;
        allocator->module_regs[index] = false;
        REGISTER_ALLOCATOR_LOG("[REGISTER_ALLOCATOR] Freed module register R%d\n", reg);
    }
    else {
        REGISTER_ALLOCATOR_WARN("[REGISTER_ALLOCATOR] Warning: Invalid register R%d cannot be freed\n", reg);
    }
}

static void mp_free_temp_register(MultiPassRegisterAllocator* allocator, int reg) {
    if (!allocator) {
        return;
    }

    if (mp_has_typed_residency_hint(allocator, reg)) {
        REGISTER_ALLOCATOR_LOG("[REGISTER_ALLOCATOR] Skipped freeing temp R%d due to typed residency hint\n", reg);
        return;
    }

    if (reg < MP_TEMP_REG_START || reg > MP_TEMP_REG_END) {
        REGISTER_ALLOCATOR_WARN("[REGISTER_ALLOCATOR] Warning: Invalid temp register R%d\n", reg);
        return;
    }

    int index = reg - MP_TEMP_REG_START;
    allocator->temp_regs[index] = false;
    
    // Add to reuse stack (LIFO for better cache locality)
    if (allocator->temp_stack_top < TEMP_REGISTERS - 1) {
        allocator->temp_stack[++allocator->temp_stack_top] = reg;
        REGISTER_ALLOCATOR_LOG("[REGISTER_ALLOCATOR] Freed temp register R%d (added to reuse stack)\n", reg);
    } else {
        REGISTER_ALLOCATOR_LOG("[REGISTER_ALLOCATOR] Freed temp register R%d (reuse stack full)\n", reg);
    }
}

void mp_set_typed_residency_hint(MultiPassRegisterAllocator* allocator, int reg, bool persistent) {
    if (!allocator || reg < 0 || reg >= REGISTER_COUNT) {
        return;
    }
    allocator->typed_residency_hint[reg] = persistent;
}

static bool mp_has_typed_residency_hint(const MultiPassRegisterAllocator* allocator, int reg) {
    if (!allocator || reg < 0 || reg >= REGISTER_COUNT) {
        return false;
    }
    return allocator->typed_residency_hint[reg];
}

bool mp_is_register_free(MultiPassRegisterAllocator* allocator, int reg) {
    if (!allocator) return false;
    
    if (reg >= MP_GLOBAL_REG_START && reg <= MP_GLOBAL_REG_END) {
        return !allocator->global_regs[reg - MP_GLOBAL_REG_START];
    }
    else if (reg >= MP_FRAME_REG_START && reg <= MP_FRAME_REG_END) {
        return !allocator->frame_regs[reg - MP_FRAME_REG_START];
    }
    else if (reg >= MP_TEMP_REG_START && reg <= MP_TEMP_REG_END) {
        return !allocator->temp_regs[reg - MP_TEMP_REG_START];
    }
    else if (reg >= MP_MODULE_REG_START && reg <= MP_MODULE_REG_END) {
        return !allocator->module_regs[reg - MP_MODULE_REG_START];
    }
    
    return false;  // Invalid register
}

const char* mp_register_type_name(int reg) {
    if (reg >= MP_GLOBAL_REG_START && reg <= MP_GLOBAL_REG_END) return "GLOBAL";
    if (reg >= MP_FRAME_REG_START && reg <= MP_FRAME_REG_END) return "FRAME";  
    if (reg >= MP_TEMP_REG_START && reg <= MP_TEMP_REG_END) return "TEMP";
    if (reg >= MP_MODULE_REG_START && reg <= MP_MODULE_REG_END) return "MODULE";
    return "INVALID";
}

// ====== DUAL REGISTER ALLOCATOR IMPLEMENTATION ======

DualRegisterAllocator* init_dual_register_allocator(void) {
    DualRegisterAllocator* allocator = malloc(sizeof(DualRegisterAllocator));
    if (!allocator) return NULL;
    
    // Initialize legacy allocator for compatibility
    allocator->legacy_allocator = init_mp_register_allocator();
    if (!allocator->legacy_allocator) {
        free(allocator);
        return NULL;
    }
    
    // Initialize standard register tracking (R0-R255)
    memset(allocator->standard_regs, false, sizeof(allocator->standard_regs));
    
    // Initialize typed register tracking (R0-R255 per type)
    memset(allocator->typed_i32_regs, false, sizeof(allocator->typed_i32_regs));
    memset(allocator->typed_i64_regs, false, sizeof(allocator->typed_i64_regs));
    memset(allocator->typed_f64_regs, false, sizeof(allocator->typed_f64_regs));
    memset(allocator->typed_u32_regs, false, sizeof(allocator->typed_u32_regs));
    memset(allocator->typed_u64_regs, false, sizeof(allocator->typed_u64_regs));
    memset(allocator->typed_bool_regs, false, sizeof(allocator->typed_bool_regs));
    
    // Initialize allocation tracking
    memset(allocator->allocations, 0, sizeof(allocator->allocations));
    allocator->allocation_count = 0;
    
    // Initialize performance heuristics
    allocator->arithmetic_operation_count = 0;
    allocator->prefer_typed_registers = true;  // Start with optimization enabled
    
    REGISTER_ALLOCATOR_LOG("[DUAL_REGISTER_ALLOCATOR] Initialized with typed register optimization enabled\n");
    return allocator;
}

void free_dual_register_allocator(DualRegisterAllocator* allocator) {
    if (!allocator) return;
    
    free_mp_register_allocator(allocator->legacy_allocator);
    free(allocator);
}

// Helper function to check if a register type is numeric and benefits from typed registers
static bool is_numeric_type_for_typed_regs(RegisterType type) {
    return (type == REG_TYPE_I32 || type == REG_TYPE_I64 || 
            type == REG_TYPE_F64 || type == REG_TYPE_U32 || 
            type == REG_TYPE_U64 || type == REG_TYPE_BOOL);
}

// Helper function to get next available typed register for a specific type
static int find_free_typed_register(DualRegisterAllocator* allocator, RegisterType type) {
    bool* regs = NULL;
    
    switch (type) {
        case REG_TYPE_I32:  regs = allocator->typed_i32_regs;  break;
        case REG_TYPE_I64:  regs = allocator->typed_i64_regs;  break;
        case REG_TYPE_F64:  regs = allocator->typed_f64_regs;  break;
        case REG_TYPE_U32:  regs = allocator->typed_u32_regs;  break;
        case REG_TYPE_U64:  regs = allocator->typed_u64_regs;  break;
        case REG_TYPE_BOOL: regs = allocator->typed_bool_regs; break;
        default: return -1;
    }
    
    // Find first free register in the bank (R0-R255)
    for (int i = 0; i < 256; i++) {
        if (!regs[i]) {
            regs[i] = true;
            return i;
        }
    }
    
    return -1;  // No free typed registers
}

RegisterAllocation* allocate_typed_register(DualRegisterAllocator* allocator, RegisterType type) {
    if (!allocator || !is_numeric_type_for_typed_regs(type)) return NULL;
    
    int physical_id = find_free_typed_register(allocator, type);
    if (physical_id == -1) {
        REGISTER_ALLOCATOR_WARN("[DUAL_REGISTER_ALLOCATOR] No free typed registers for type %d, falling back to standard\n", type);
        return allocate_standard_register(allocator, type, MP_TEMP_REG_START);
    }
    
    // Create allocation record
    if (allocator->allocation_count >= 256) {
        REGISTER_ALLOCATOR_WARN("[DUAL_REGISTER_ALLOCATOR] Warning: Maximum allocations reached\n");
        return NULL;
    }
    
    RegisterAllocation* allocation = &allocator->allocations[allocator->allocation_count++];
    allocation->logical_id = -1;  // Not applicable for typed registers
    allocation->physical_type = type;
    allocation->physical_id = physical_id;
    allocation->strategy = REG_STRATEGY_TYPED;
    allocation->is_active = true;
    
    REGISTER_ALLOCATOR_LOG("[DUAL_REGISTER_ALLOCATOR] Allocated typed register: type=%d, physical_id=%d\n", type, physical_id);
    return allocation;
}

static RegisterAllocation* allocate_standard_register(DualRegisterAllocator* allocator,
                                                      RegisterType type,
                                                      int scope_preference) {
    if (!allocator) return NULL;
    
    // Use legacy allocator to get a standard register based on scope preference
    int logical_id = -1;
    
    if (scope_preference >= MP_GLOBAL_REG_START && scope_preference <= MP_GLOBAL_REG_END) {
        logical_id = mp_allocate_global_register(allocator->legacy_allocator);
    } else if (scope_preference >= MP_FRAME_REG_START && scope_preference <= MP_FRAME_REG_END) {
        logical_id = mp_allocate_frame_register(allocator->legacy_allocator);
    } else if (scope_preference >= MP_TEMP_REG_START && scope_preference <= MP_TEMP_REG_END) {
        logical_id = mp_allocate_temp_register(allocator->legacy_allocator);
    } else {
        // Default to temp register
        logical_id = mp_allocate_temp_register(allocator->legacy_allocator);
    }
    
    if (logical_id == -1) {
        REGISTER_ALLOCATOR_ERROR("[DUAL_REGISTER_ALLOCATOR] Failed to allocate standard register\n");
        return NULL;
    }
    
    // Mark as used in standard register tracking
    if (logical_id >= 0 && logical_id < 256) {
        allocator->standard_regs[logical_id] = true;
    }
    
    // Create allocation record
    if (allocator->allocation_count >= 256) {
        REGISTER_ALLOCATOR_WARN("[DUAL_REGISTER_ALLOCATOR] Warning: Maximum allocations reached\n");
        return NULL;
    }
    
    RegisterAllocation* allocation = &allocator->allocations[allocator->allocation_count++];
    allocation->logical_id = logical_id;
    allocation->physical_type = type;
    allocation->physical_id = -1;  // Not applicable for standard registers
    allocation->strategy = REG_STRATEGY_STANDARD;
    allocation->is_active = true;
    
    REGISTER_ALLOCATOR_LOG("[DUAL_REGISTER_ALLOCATOR] Allocated standard register: logical_id=%d, type=%d\n", logical_id, type);
    return allocation;
}

RegisterAllocation* allocate_register_smart(DualRegisterAllocator* allocator, RegisterType type, bool is_arithmetic_hot_path) {
    if (!allocator) return NULL;
    
    // Increment arithmetic operation counter for heuristics
    if (is_arithmetic_hot_path) {
        allocator->arithmetic_operation_count++;
    }
    
    // Smart decision: use typed registers for arithmetic-heavy numeric operations
    if (is_arithmetic_hot_path && 
        is_numeric_type_for_typed_regs(type) && 
        allocator->prefer_typed_registers) {
        
        RegisterAllocation* typed_alloc = allocate_typed_register(allocator, type);
        if (typed_alloc) {
            REGISTER_ALLOCATOR_LOG("[DUAL_REGISTER_ALLOCATOR] Smart allocation chose TYPED register for performance\n");
            return typed_alloc;
        }
        
        // Fallback to standard if typed allocation failed
        REGISTER_ALLOCATOR_WARN("[DUAL_REGISTER_ALLOCATOR] Typed allocation failed, falling back to standard\n");
    }
    
    // Use standard registers for general-purpose or non-numeric operations
    int scope_preference = is_arithmetic_hot_path ? MP_TEMP_REG_START : MP_FRAME_REG_START;
    RegisterAllocation* standard_alloc = allocate_standard_register(allocator, type, scope_preference);
    
    if (standard_alloc) {
        REGISTER_ALLOCATOR_LOG("[DUAL_REGISTER_ALLOCATOR] Smart allocation chose STANDARD register\n");
    }
    
    return standard_alloc;
}

void free_register_allocation(DualRegisterAllocator* allocator, RegisterAllocation* allocation) {
    if (!allocator || !allocation || !allocation->is_active) return;
    
    if (allocation->strategy == REG_STRATEGY_TYPED) {
        // Free typed register
        bool* regs = NULL;
        
        switch (allocation->physical_type) {
            case REG_TYPE_I32:  regs = allocator->typed_i32_regs;  break;
            case REG_TYPE_I64:  regs = allocator->typed_i64_regs;  break;
            case REG_TYPE_F64:  regs = allocator->typed_f64_regs;  break;
            case REG_TYPE_U32:  regs = allocator->typed_u32_regs;  break;
            case REG_TYPE_U64:  regs = allocator->typed_u64_regs;  break;
            case REG_TYPE_BOOL: regs = allocator->typed_bool_regs; break;
            default: break;
        }
        
        if (regs && allocation->physical_id >= 0 && allocation->physical_id < 256) {
            regs[allocation->physical_id] = false;
            REGISTER_ALLOCATOR_LOG("[DUAL_REGISTER_ALLOCATOR] Freed typed register: type=%d, physical_id=%d\n",
                   allocation->physical_type, allocation->physical_id);
        }
    } else if (allocation->strategy == REG_STRATEGY_STANDARD) {
        // Free standard register
        if (allocation->logical_id >= 0 && allocation->logical_id < 256) {
            allocator->standard_regs[allocation->logical_id] = false;
            mp_free_register(allocator->legacy_allocator, allocation->logical_id);
            REGISTER_ALLOCATOR_LOG("[DUAL_REGISTER_ALLOCATOR] Freed standard register: logical_id=%d\n", allocation->logical_id);
        }
    }
    
    allocation->is_active = false;
}

// Utility functions
bool is_arithmetic_heavy_context(DualRegisterAllocator* allocator) {
    if (!allocator) return false;
    return allocator->arithmetic_operation_count > 10;  // Heuristic threshold
}

const char* register_strategy_name(RegisterStrategy strategy) {
    switch (strategy) {
        case REG_STRATEGY_STANDARD: return "STANDARD";
        case REG_STRATEGY_TYPED:    return "TYPED";
        case REG_STRATEGY_AUTO:     return "AUTO";
        default:                    return "UNKNOWN";
    }
}

void print_register_allocation_stats(DualRegisterAllocator* allocator) {
    if (!allocator) return;
    
    int typed_count = 0, standard_count = 0;
    
    for (int i = 0; i < allocator->allocation_count; i++) {
        if (allocator->allocations[i].is_active) {
            if (allocator->allocations[i].strategy == REG_STRATEGY_TYPED) {
                typed_count++;
            } else {
                standard_count++;
            }
        }
    }
    
    REGISTER_ALLOCATOR_LOG("[DUAL_REGISTER_ALLOCATOR] Stats: %d typed, %d standard, %d arithmetic ops\n", 
           typed_count, standard_count, allocator->arithmetic_operation_count);
    
    // Explicitly mark variables as used to avoid compiler warnings
    (void)typed_count;
    (void)standard_count;
}

// ====== COMPILER FACADE HELPERS ======

DualRegisterAllocator* compiler_create_allocator(void) {
    return init_dual_register_allocator();
}

void compiler_destroy_allocator(DualRegisterAllocator* allocator) {
    free_dual_register_allocator(allocator);
}

int compiler_alloc_global(DualRegisterAllocator* allocator) {
    if (!allocator) return -1;
    return mp_allocate_global_register(allocator->legacy_allocator);
}

int compiler_alloc_frame(DualRegisterAllocator* allocator) {
    if (!allocator) return -1;
    return mp_allocate_frame_register(allocator->legacy_allocator);
}

int compiler_alloc_temp(DualRegisterAllocator* allocator) {
    if (!allocator) return -1;
    return mp_allocate_temp_register(allocator->legacy_allocator);
}

int compiler_alloc_consecutive_temps(DualRegisterAllocator* allocator, int count) {
    if (!allocator) return -1;
    return mp_allocate_consecutive_temp_registers(allocator->legacy_allocator, count);
}

int compiler_alloc_module(DualRegisterAllocator* allocator) {
    if (!allocator) return -1;
    return mp_allocate_module_register(allocator->legacy_allocator);
}

int compiler_alloc_scoped_temp(DualRegisterAllocator* allocator, int scope_level) {
    if (!allocator) return -1;
    return mp_allocate_scoped_temp_register(allocator->legacy_allocator, scope_level);
}

void compiler_enter_scope(DualRegisterAllocator* allocator) {
    if (!allocator) return;
    mp_enter_scope(allocator->legacy_allocator);
}

void compiler_exit_scope(DualRegisterAllocator* allocator) {
    if (!allocator) return;
    mp_exit_scope(allocator->legacy_allocator);
}

void compiler_free_scoped_temp(DualRegisterAllocator* allocator, int reg, int scope_level) {
    if (!allocator) return;
    mp_free_scoped_temp_register(allocator->legacy_allocator, reg, scope_level);
}

void compiler_free_register(DualRegisterAllocator* allocator, int reg) {
    if (!allocator) return;
    mp_free_register(allocator->legacy_allocator, reg);
}

void compiler_free_temp(DualRegisterAllocator* allocator, int reg) {
    if (!allocator) return;
    mp_free_temp_register(allocator->legacy_allocator, reg);
}

void compiler_set_typed_residency_hint(DualRegisterAllocator* allocator, int reg, bool persistent) {
    if (!allocator) return;
    mp_set_typed_residency_hint(allocator->legacy_allocator, reg, persistent);
}

bool compiler_has_typed_residency_hint(const DualRegisterAllocator* allocator, int reg) {
    if (!allocator) return false;
    return mp_has_typed_residency_hint(allocator->legacy_allocator, reg);
}

void compiler_reserve_global(DualRegisterAllocator* allocator, int reg) {
    if (!allocator) return;
    mp_reserve_global_register(allocator->legacy_allocator, reg);
}

void compiler_reset_frame_registers(DualRegisterAllocator* allocator) {
    if (!allocator) return;
    mp_reset_frame_registers(allocator->legacy_allocator);
}

bool compiler_is_register_free(DualRegisterAllocator* allocator, int reg) {
    if (!allocator) return false;
    return mp_is_register_free(allocator->legacy_allocator, reg);
}

const char* compiler_register_type_name(int reg) {
    return mp_register_type_name(reg);
}

RegisterAllocation* compiler_alloc_typed(DualRegisterAllocator* allocator, RegisterType type) {
    if (!allocator) return NULL;
    return allocate_typed_register(allocator, type);
}

RegisterAllocation* compiler_alloc_smart(DualRegisterAllocator* allocator,
                                         RegisterType type,
                                         bool is_arithmetic_hot_path) {
    if (!allocator) return NULL;
    return allocate_register_smart(allocator, type, is_arithmetic_hot_path);
}

void compiler_free_allocation(DualRegisterAllocator* allocator, RegisterAllocation* allocation) {
    if (!allocator) return;
    free_register_allocation(allocator, allocation);
}

void compiler_print_register_allocation_stats(DualRegisterAllocator* allocator) {
    print_register_allocation_stats(allocator);
}
<|MERGE_RESOLUTION|>--- conflicted
+++ resolved
@@ -12,7 +12,6 @@
 #include <stdlib.h>
 #include <string.h>
 
-<<<<<<< HEAD
 // Internal legacy allocator used by the dual system facade.
 typedef struct MultiPassRegisterAllocator {
     bool global_regs[GLOBAL_REGISTERS];
@@ -65,21 +64,6 @@
 static RegisterAllocation* allocate_standard_register(DualRegisterAllocator* allocator,
                                                       RegisterType type,
                                                       int scope_preference);
-=======
-#if REGISTER_ALLOCATOR_DEBUG
-#define REGISTER_ALLOCATOR_LOG(...) \
-    do { fprintf(stderr, __VA_ARGS__); } while (0)
-#else
-#define REGISTER_ALLOCATOR_LOG(...) \
-    do { (void)0; } while (0)
-#endif
-
-#define REGISTER_ALLOCATOR_WARN(...) \
-    do { fprintf(stderr, __VA_ARGS__); } while (0)
-
-#define REGISTER_ALLOCATOR_ERROR(...) \
-    do { fprintf(stderr, __VA_ARGS__); } while (0)
->>>>>>> a53f5e64
 
 // ====== DUAL REGISTER SYSTEM IMPLEMENTATION ======
 
