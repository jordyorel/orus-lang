--- conflicted
+++ resolved
@@ -2203,9 +2203,6 @@
         int upvalue_index = -1;
         fused_symbol = resolve_symbol(ctx->symbols, fused_index_name);
         fused_loop_reg = resolve_variable_or_upvalue(ctx, fused_index_name, &is_upvalue, &upvalue_index);
-<<<<<<< HEAD
-        if (!fused_symbol || !fused_symbol->is_mutable || fused_loop_reg < 0 || is_upvalue) {
-=======
 
         const Type* loop_type = get_effective_type(condition_node ? condition_node->typed.binary.left : NULL);
         if (fused_symbol && fused_symbol->type) {
@@ -2220,7 +2217,6 @@
 
         if (!fused_symbol || !fused_symbol->is_mutable || !loop_type_ok ||
             fused_loop_reg < 0 || is_upvalue) {
->>>>>>> 321015b9
             use_fused_inc = false;
         }
     }
@@ -2748,22 +2744,8 @@
     }
 
     set_location_from_node(ctx, for_stmt);
-<<<<<<< HEAD
-    if (can_fuse_inc_cmp) {
-        uint8_t guard_left = fused_descending ? (uint8_t)limit_reg_used : (uint8_t)loop_var_reg;
-        uint8_t guard_right = fused_descending ? (uint8_t)loop_var_reg : (uint8_t)limit_reg_used;
-        emit_byte_to_buffer(ctx->bytecode, OP_JUMP_IF_NOT_I32_TYPED);
-        emit_byte_to_buffer(ctx->bytecode, guard_left);
-        emit_byte_to_buffer(ctx->bytecode, guard_right);
-        guard_patch = emit_jump_placeholder(ctx->bytecode, OP_JUMP_IF_NOT_I32_TYPED);
-        if (guard_patch < 0) {
-            ctx->has_compilation_errors = true;
-            goto cleanup;
-        }
-=======
     if (for_stmt->typed.forRange.inclusive) {
         emit_byte_to_buffer(ctx->bytecode, OP_LE_I32_TYPED);
->>>>>>> 321015b9
     } else {
         emit_byte_to_buffer(ctx->bytecode, OP_LT_I32_TYPED);
     }
@@ -2864,23 +2846,8 @@
     int back_jump_distance = (ctx->bytecode->count + 2) - loop_start;
     if (back_jump_distance >= 0 && back_jump_distance <= 255) {
         set_location_from_node(ctx, for_stmt);
-<<<<<<< HEAD
-        if (fused_descending) {
-            emit_byte_to_buffer(ctx->bytecode, OP_DEC_CMP_JMP);
-        } else {
-            emit_byte_to_buffer(ctx->bytecode, OP_INC_CMP_JMP);
-        }
-        emit_byte_to_buffer(ctx->bytecode, (uint8_t)loop_var_reg);
-        emit_byte_to_buffer(ctx->bytecode, (uint8_t)limit_reg_used);
-        // back offset is relative to address after the 2-byte offset we emit now
-        int back_off = loop_start - (ctx->bytecode->count + 2);
-        // OP_INC_CMP_JMP reads offset as native int16 (little-endian on our targets)
-        emit_byte_to_buffer(ctx->bytecode, (uint8_t)(back_off & 0xFF));
-        emit_byte_to_buffer(ctx->bytecode, (uint8_t)((back_off >> 8) & 0xFF));
-=======
         emit_byte_to_buffer(ctx->bytecode, OP_LOOP_SHORT);
         emit_byte_to_buffer(ctx->bytecode, (uint8_t)back_jump_distance);
->>>>>>> 321015b9
     } else {
         int back_jump_offset = loop_start - (ctx->bytecode->count + 3);
         set_location_from_node(ctx, for_stmt);
