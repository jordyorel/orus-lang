#include "compiler/codegen/statements.h"
#include "compiler/codegen/expressions.h"
#include "compiler/codegen/functions.h"
#include "compiler/codegen/modules.h"
#include "compiler/codegen/codegen_internal.h"
#include "compiler/register_allocator.h"
#include "compiler/symbol_table.h"
#include "compiler/scope_stack.h"
#include "compiler/error_reporter.h"
#include "config/config.h"
#include "type/type.h"
#include "vm/vm.h"
#include "vm/vm_constants.h"
#include "errors/features/variable_errors.h"
#include "errors/features/control_flow_errors.h"
#include "internal/error_reporting.h"
#include "debug/debug_config.h"
#include <stdlib.h>
#include <string.h>
#include <stdio.h>

static bool node_type_is_expression(NodeType type) {
    switch (type) {
        case NODE_IDENTIFIER:
        case NODE_LITERAL:
        case NODE_ARRAY_LITERAL:
        case NODE_ARRAY_FILL:
        case NODE_ARRAY_SLICE:
        case NODE_INDEX_ACCESS:
        case NODE_BINARY:
        case NODE_TERNARY:
        case NODE_UNARY:
        case NODE_CALL:
        case NODE_CAST:
        case NODE_STRUCT_LITERAL:
        case NODE_MEMBER_ACCESS:
        case NODE_ENUM_MATCH_TEST:
        case NODE_ENUM_PAYLOAD:
        case NODE_MATCH_EXPRESSION:
        case NODE_TIME_STAMP:
        case NODE_TYPE:
            return true;
        default:
            return false;
    }
}

static const Type* get_effective_type(const TypedASTNode* node) {
    if (!node) {
        return NULL;
    }
    if (node->resolvedType) {
        return node->resolvedType;
    }
    if (node->original && node->original->dataType) {
        return node->original->dataType;
    }
    return NULL;
}

typedef enum {
    FUSED_LOOP_KIND_NONE = 0,
    FUSED_LOOP_KIND_WHILE,
    FUSED_LOOP_KIND_FOR_RANGE,
} FusedLoopKind;

typedef struct {
    FusedLoopKind kind;
    bool pattern_matched;
    bool can_fuse;
    bool inclusive;
    const char* loop_var_name;
    TypedASTNode* loop_var_node;
    TypedASTNode* limit_node;
    TypedASTNode* step_node;
    TypedASTNode* increment_stmt;
    int increment_index;
    TypedASTNode* body_node;
    bool body_is_block;
    int body_statement_count;
    bool has_increment;
    int limit_reg;
    bool limit_reg_is_temp;
    bool use_adjusted_limit;
    int adjusted_limit_reg;
    bool adjusted_limit_is_temp;
    bool limit_reg_is_primed;
    bool adjusted_limit_is_primed;
    int step_reg;
    bool step_reg_is_temp;
    bool step_is_one;
    bool step_known_positive;
    bool step_known_negative;
    bool step_is_constant;
    int32_t step_constant;
    bool descending;
} FusedCounterLoopInfo;

static void init_fused_counter_loop_info(FusedCounterLoopInfo* info) {
    if (!info) {
        return;
    }
    memset(info, 0, sizeof(*info));
    info->kind = FUSED_LOOP_KIND_NONE;
    info->pattern_matched = false;
    info->limit_reg = -1;
    info->adjusted_limit_reg = -1;
    info->step_reg = -1;
    info->limit_reg_is_primed = false;
    info->adjusted_limit_is_primed = false;
    info->loop_var_node = NULL;
    info->limit_node = NULL;
    info->step_node = NULL;
    info->increment_stmt = NULL;
    info->increment_index = -1;
    info->body_node = NULL;
    info->step_constant = 0;
}

static bool node_matches_identifier(const TypedASTNode* node, const char* name);

static bool extract_step_from_expression(const char* loop_var_name,
                                         TypedASTNode* expr,
                                         int32_t* out_step) {
    if (!loop_var_name || !expr || !expr->original) {
        return false;
    }

    ASTNode* original = expr->original;
    switch (original->type) {
        case NODE_BINARY: {
            if (!original->binary.op) {
                return false;
            }

            TypedASTNode* left = expr->typed.binary.left;
            TypedASTNode* right = expr->typed.binary.right;
            if (!left || !right) {
                return false;
            }

            int32_t constant = 0;
            if (strcmp(original->binary.op, "+") == 0) {
                if (node_matches_identifier(left, loop_var_name) &&
                    evaluate_constant_i32(right, &constant)) {
                    *out_step = constant;
                    return true;
                }
                if (node_matches_identifier(right, loop_var_name) &&
                    evaluate_constant_i32(left, &constant)) {
                    *out_step = constant;
                    return true;
                }
            } else if (strcmp(original->binary.op, "-") == 0) {
                if (node_matches_identifier(left, loop_var_name) &&
                    evaluate_constant_i32(right, &constant)) {
                    *out_step = -constant;
                    return true;
                }
                if (node_matches_identifier(right, loop_var_name) &&
                    evaluate_constant_i32(left, &constant)) {
                    // Form like "constant - i" is not a simple counter update
                    return false;
                }
            }
            return false;
        }
        default:
            return false;
    }
}

static bool extract_counter_step(const char* loop_var_name,
                                 TypedASTNode* stmt,
                                 int32_t* out_step) {
    if (!loop_var_name || !stmt || !stmt->original) {
        return false;
    }

    ASTNode* original = stmt->original;
    switch (original->type) {
        case NODE_ASSIGN: {
            if (!stmt->typed.assign.name ||
                strcmp(stmt->typed.assign.name, loop_var_name) != 0) {
                return false;
            }
            return extract_step_from_expression(loop_var_name,
                                               stmt->typed.assign.value,
                                               out_step);
        }
        case NODE_UNARY: {
            if (!original->unary.op) {
                return false;
            }
            TypedASTNode* operand = stmt->typed.unary.operand;
            if (!operand) {
                return false;
            }
            if (!node_matches_identifier(operand, loop_var_name)) {
                return false;
            }
            if (strcmp(original->unary.op, "++") == 0) {
                *out_step = 1;
                return true;
            }
            if (strcmp(original->unary.op, "--") == 0) {
                *out_step = -1;
                return true;
            }
            return false;
        }
        default:
            break;
    }
    return false;
}

static bool node_matches_identifier(const TypedASTNode* node, const char* name) {
    if (!node || !node->original || node->original->type != NODE_IDENTIFIER || !name) {
        return false;
    }
    const char* candidate = node->original->identifier.name;
    return candidate && strcmp(candidate, name) == 0;
}

static bool statement_mutates_identifier(const char* name, TypedASTNode* stmt) {
    if (!name || !stmt || !stmt->original) {
        return false;
    }

    switch (stmt->original->type) {
        case NODE_ASSIGN:
            if (stmt->typed.assign.name && strcmp(stmt->typed.assign.name, name) == 0) {
                return true;
            }
            return false;
        case NODE_UNARY: {
            ASTNode* operand = stmt->typed.unary.operand ? stmt->typed.unary.operand->original : NULL;
            if (!operand || operand->type != NODE_IDENTIFIER) {
                return false;
            }
            const char* operand_name = operand->identifier.name;
            if (!operand_name || strcmp(operand_name, name) != 0) {
                return false;
            }
            const char* op = stmt->original->unary.op;
            return op && (strcmp(op, "++") == 0 || strcmp(op, "--") == 0);
        }
        case NODE_BLOCK: {
            if (!stmt->typed.block.statements) {
                return false;
            }
            for (int i = 0; i < stmt->typed.block.count; ++i) {
                if (statement_mutates_identifier(name, stmt->typed.block.statements[i])) {
                    return true;
                }
            }
            return false;
        }
        case NODE_IF: {
            if (stmt->typed.ifStmt.thenBranch &&
                statement_mutates_identifier(name, stmt->typed.ifStmt.thenBranch)) {
                return true;
            }
            if (stmt->typed.ifStmt.elseBranch &&
                statement_mutates_identifier(name, stmt->typed.ifStmt.elseBranch)) {
                return true;
            }
            return false;
        }
        case NODE_WHILE:
            if (stmt->typed.whileStmt.body &&
                statement_mutates_identifier(name, stmt->typed.whileStmt.body)) {
                return true;
            }
            return false;
        case NODE_FOR_RANGE:
            if (stmt->typed.forRange.body &&
                statement_mutates_identifier(name, stmt->typed.forRange.body)) {
                return true;
            }
            return false;
        default:
            return false;
    }
}

static bool try_prepare_fused_counter_loop(CompilerContext* ctx,
                                           TypedASTNode* loop_node,
                                           FusedCounterLoopInfo* info) {
    if (!info) {
        return false;
    }
    init_fused_counter_loop_info(info);

    if (!ctx || !loop_node || !loop_node->original) {
        return true;
    }

    NodeType node_type = loop_node->original->type;
    if (node_type == NODE_WHILE) {
        info->kind = FUSED_LOOP_KIND_WHILE;
        TypedASTNode* condition = loop_node->typed.whileStmt.condition;
        if (!condition || !condition->original || condition->original->type != NODE_BINARY) {
            return true;
        }

        const char* op = condition->original->binary.op;
        if (!op) {
            return true;
        }

        bool descending = false;
        bool inclusive = false;
        if (strcmp(op, "<") == 0) {
            inclusive = false;
        } else if (strcmp(op, "<=") == 0) {
            inclusive = true;
        } else if (strcmp(op, ">") == 0) {
            descending = true;
            inclusive = false;
        } else if (strcmp(op, ">=") == 0) {
            descending = true;
            inclusive = true;
        } else {
            return true;
        }

        TypedASTNode* left = condition->typed.binary.left;
        TypedASTNode* right = condition->typed.binary.right;
        if (!left || !right) {
            return true;
        }

        const Type* left_type = get_effective_type(left);
        const Type* right_type = get_effective_type(right);
        if (!left_type || left_type->kind != TYPE_I32 ||
            !right_type || right_type->kind != TYPE_I32) {
            return true;
        }

        if (!left->original || left->original->type != NODE_IDENTIFIER) {
            return true;
        }

        const char* loop_var_name = left->original->identifier.name;
        if (!loop_var_name) {
            return true;
        }

        TypedASTNode* body = loop_node->typed.whileStmt.body;
        if (!body) {
            return true;
        }

        bool body_is_block = body->original && body->original->type == NODE_BLOCK;
        int body_count = 0;
        TypedASTNode* increment_stmt = NULL;
        int increment_index = -1;
        int32_t step_constant = 0;
        bool found_increment = false;

        if (body_is_block) {
            body_count = body->typed.block.count;
            if (body_count <= 0) {
                return true;
            }
            for (int i = body_count - 1; i >= 0; --i) {
                TypedASTNode* candidate = body->typed.block.statements[i];
                if (!candidate) {
                    continue;
                }
                if (extract_counter_step(loop_var_name, candidate, &step_constant)) {
                    increment_stmt = candidate;
                    increment_index = i;
                    found_increment = true;
                    break;
                }
            }
        } else {
            body_count = body ? 1 : 0;
            if (body && extract_counter_step(loop_var_name, body, &step_constant)) {
                increment_stmt = body;
                increment_index = 0;
                found_increment = true;
            }
        }

        if (!found_increment || !increment_stmt) {
            return true;
        }

        if (body_is_block) {
            for (int i = 0; i < body_count; ++i) {
                TypedASTNode* candidate = body->typed.block.statements[i];
                if (!candidate || candidate == increment_stmt) {
                    continue;
                }
                if (statement_mutates_identifier(loop_var_name, candidate)) {
                    return true;
                }
            }

            if (found_increment && increment_index != body_count - 1) {
                bool trailing_only_noops = true;
                for (int i = increment_index + 1; i < body_count; ++i) {
                    TypedASTNode* trailing = body->typed.block.statements[i];
                    if (!trailing || !trailing->original) {
                        continue;
                    }
                    if (trailing->original->type == NODE_PASS) {
                        continue;
                    }
                    trailing_only_noops = false;
                    break;
                }

                if (!trailing_only_noops) {
                    return true;
                }
            }
        } else {
            if (body && body != increment_stmt &&
                statement_mutates_identifier(loop_var_name, body)) {
                return true;
            }
        }

        if (descending) {
            if (step_constant != -1) {
                return true;
            }
        } else {
            if (step_constant != 1) {
                return true;
            }
        }

        info->pattern_matched = true;
        info->can_fuse = true;
        info->inclusive = inclusive;
        info->loop_var_name = loop_var_name;
        info->loop_var_node = left;
        info->limit_node = right;
        info->increment_stmt = increment_stmt;
        info->increment_index = increment_index;
        info->body_node = body;
        info->body_is_block = body_is_block;
        info->body_statement_count = body_count;
        info->has_increment = true;
        info->step_is_one = true;
        info->step_known_positive = !descending;
        info->step_known_negative = descending;
        info->step_is_constant = true;
        info->step_constant = step_constant;
        info->descending = descending;

        int limit_reg = compile_expression(ctx, right);
        if (limit_reg == -1) {
            return false;
        }
        ensure_i32_typed_register(ctx, limit_reg, right);
        info->limit_reg_is_primed = true;
        info->limit_reg = limit_reg;
        info->limit_reg_is_temp = (limit_reg >= MP_TEMP_REG_START && limit_reg <= MP_TEMP_REG_END);

        if (info->inclusive) {
            int temp_reg = compiler_alloc_temp(ctx->allocator);
            if (temp_reg == -1) {
                if (info->limit_reg_is_temp) {
                    compiler_free_temp(ctx->allocator, limit_reg);
                    info->limit_reg = -1;
                }
                return false;
            }
            set_location_from_node(ctx, loop_node);
            emit_byte_to_buffer(ctx->bytecode, OP_ADD_I32_IMM);
            emit_byte_to_buffer(ctx->bytecode, (uint8_t)temp_reg);
            emit_byte_to_buffer(ctx->bytecode, (uint8_t)limit_reg);
            int32_t adjust = descending ? -1 : 1;
            emit_byte_to_buffer(ctx->bytecode, (uint8_t)(adjust & 0xFF));
            emit_byte_to_buffer(ctx->bytecode, (uint8_t)((adjust >> 8) & 0xFF));
            emit_byte_to_buffer(ctx->bytecode, (uint8_t)((adjust >> 16) & 0xFF));
            emit_byte_to_buffer(ctx->bytecode, (uint8_t)((adjust >> 24) & 0xFF));
            info->use_adjusted_limit = true;
            info->adjusted_limit_reg = temp_reg;
            info->adjusted_limit_is_temp = true;
        }

        return true;
    }

    if (node_type == NODE_FOR_RANGE) {
        info->kind = FUSED_LOOP_KIND_FOR_RANGE;
        const char* loop_var_name = loop_node->typed.forRange.varName;
        if (!loop_var_name && loop_node->original) {
            loop_var_name = loop_node->original->forRange.varName;
        }
        info->loop_var_name = loop_var_name;

        TypedASTNode* end_node = loop_node->typed.forRange.end;
        if (!end_node) {
            return false;
        }

        int limit_reg = compile_expression(ctx, end_node);
        if (limit_reg == -1) {
            return false;
        }
        ensure_i32_typed_register(ctx, limit_reg, end_node);
        info->limit_reg_is_primed = true;

        info->pattern_matched = true;
        info->limit_node = end_node;
        info->limit_reg = limit_reg;
        info->limit_reg_is_temp = (limit_reg >= MP_TEMP_REG_START && limit_reg <= MP_TEMP_REG_END);
        info->inclusive = loop_node->typed.forRange.inclusive;

        TypedASTNode* step_node = loop_node->typed.forRange.step;
        info->step_node = step_node;
        int32_t step_constant = 0;
        bool step_constant_known = false;
        if (step_node) {
            int step_reg = compile_expression(ctx, step_node);
            if (step_reg == -1) {
                if (info->limit_reg_is_temp) {
                    compiler_free_temp(ctx->allocator, limit_reg);
                    info->limit_reg = -1;
                }
                return false;
            }
            ensure_i32_typed_register(ctx, step_reg, step_node);
            info->step_reg = step_reg;
            info->step_reg_is_temp = (step_reg >= MP_TEMP_REG_START && step_reg <= MP_TEMP_REG_END);
            if (evaluate_constant_i32(step_node, &step_constant)) {
                step_constant_known = true;
            }
        } else {
            int step_reg = compiler_alloc_temp(ctx->allocator);
            if (step_reg == -1) {
                if (info->limit_reg_is_temp) {
                    compiler_free_temp(ctx->allocator, limit_reg);
                    info->limit_reg = -1;
                }
                return false;
            }
            set_location_from_node(ctx, loop_node);
            emit_load_constant(ctx, step_reg, I32_VAL(1));
            info->step_reg = step_reg;
            info->step_reg_is_temp = true;
            step_constant = 1;
            step_constant_known = true;
        }

        if (step_constant_known) {
            info->step_is_constant = true;
            info->step_constant = step_constant;
            if (step_constant > 0) {
                info->step_known_positive = true;
            }
            if (step_constant < 0) {
                info->step_known_negative = true;
            }
            if (step_constant == 1 || step_constant == -1) {
                info->step_is_one = true;
            }
        } else {
            if (!step_node) {
                info->step_known_positive = true;
            }
        }

        info->descending = info->step_known_negative && !info->step_known_positive;
        if (info->step_known_positive && info->step_known_negative) {
            info->descending = false;
        }

        info->can_fuse = (info->step_is_one && info->step_is_constant);

        if (info->can_fuse && info->inclusive) {
            int temp_reg = compiler_alloc_temp(ctx->allocator);
            if (temp_reg == -1) {
                if (info->step_reg_is_temp && info->step_reg >= MP_TEMP_REG_START &&
                    info->step_reg <= MP_TEMP_REG_END) {
                    compiler_free_temp(ctx->allocator, info->step_reg);
                    info->step_reg = -1;
                }
                if (info->limit_reg_is_temp && info->limit_reg >= MP_TEMP_REG_START &&
                    info->limit_reg <= MP_TEMP_REG_END) {
                    compiler_free_temp(ctx->allocator, info->limit_reg);
                    info->limit_reg = -1;
                }
                return false;
            }
            set_location_from_node(ctx, loop_node);
            emit_byte_to_buffer(ctx->bytecode, OP_ADD_I32_IMM);
            emit_byte_to_buffer(ctx->bytecode, (uint8_t)temp_reg);
            emit_byte_to_buffer(ctx->bytecode, (uint8_t)limit_reg);
            int32_t adjust = (info->descending ? -1 : 1);
            emit_byte_to_buffer(ctx->bytecode, (uint8_t)(adjust & 0xFF));
            emit_byte_to_buffer(ctx->bytecode, (uint8_t)((adjust >> 8) & 0xFF));
            emit_byte_to_buffer(ctx->bytecode, (uint8_t)((adjust >> 16) & 0xFF));
            emit_byte_to_buffer(ctx->bytecode, (uint8_t)((adjust >> 24) & 0xFF));
            info->use_adjusted_limit = true;
            info->adjusted_limit_reg = temp_reg;
            info->adjusted_limit_is_temp = true;
        }

        return true;
    }

    return true;
}

static bool expression_node_has_value(const TypedASTNode* node) {
    const Type* type = get_effective_type(node);
    if (!type) {
        return true;
    }
    switch (type->kind) {
        case TYPE_VOID:
        case TYPE_ERROR:
            return false;
        default:
            return true;
    }
}

static void record_control_flow_error(CompilerContext* ctx,
                                      ErrorCode code,
                                      SrcLocation location,
                                      const char* message,
                                      const char* help) {
    if (!ctx || !ctx->errors) {
        return;
    }
    const char* note = NULL;
    char note_buffer[128];

    if (ctx->scopes) {
        int loop_depth = scope_stack_loop_depth(ctx->scopes);
        if (loop_depth <= 0) {
            snprintf(note_buffer, sizeof(note_buffer),
                     "Compiler scope stack reports no active loops at this point.");
            note = note_buffer;
        } else {
            ScopeFrame* active_loop = scope_stack_current_loop(ctx->scopes);
            if (active_loop) {
                snprintf(note_buffer, sizeof(note_buffer),
                         "Innermost loop bytecode span: start=%d, continue=%d, end=%d.",
                         active_loop->start_offset,
                         active_loop->continue_offset,
                         active_loop->end_offset);
                note = note_buffer;
            }
        }
    }

    error_reporter_add(ctx->errors, code, SEVERITY_ERROR, location, message, help, note);
}

static ScopeFrame* enter_loop_context(CompilerContext* ctx, int loop_start) {
    if (!ctx || !ctx->scopes) {
        return NULL;
    }

    ScopeFrame* frame = scope_stack_push(ctx->scopes, SCOPE_KIND_LOOP);
    if (!frame) {
        return NULL;
    }

    control_flow_enter_loop_context();

    frame->start_offset = loop_start;
    frame->end_offset = -1;
    frame->continue_offset = loop_start;
    frame->prev_loop_id = ctx->current_loop_id;
    frame->loop_id = ctx->next_loop_id++;
    if (ctx->next_loop_id == 0) {
        ctx->next_loop_id = 1;
    }
    frame->prev_loop_start = ctx->current_loop_start;
    frame->prev_loop_end = ctx->current_loop_end;
    frame->prev_loop_continue = ctx->current_loop_continue;
    frame->saved_break_statements = ctx->break_statements;
    frame->saved_break_count = ctx->break_count;
    frame->saved_break_capacity = ctx->break_capacity;
    frame->saved_continue_statements = ctx->continue_statements;
    frame->saved_continue_count = ctx->continue_count;
    frame->saved_continue_capacity = ctx->continue_capacity;

    frame->loop_break_statements = NULL;
    frame->loop_break_count = 0;
    frame->loop_break_capacity = 0;
    frame->loop_continue_statements = NULL;
    frame->loop_continue_count = 0;
    frame->loop_continue_capacity = 0;
    frame->label = NULL;

    ctx->current_loop_start = loop_start;
    ctx->current_loop_end = loop_start;
    ctx->current_loop_continue = loop_start;
    ctx->current_loop_id = frame->loop_id;

    ctx->break_statements = NULL;
    ctx->break_count = 0;
    ctx->break_capacity = 0;
    ctx->continue_statements = NULL;
    ctx->continue_count = 0;
    ctx->continue_capacity = 0;

    return frame;
}

static void update_loop_continue_target(CompilerContext* ctx, ScopeFrame* frame, int continue_target) {
    if (!ctx) {
        return;
    }
    ctx->current_loop_continue = continue_target;
    if (frame) {
        frame->continue_offset = continue_target;
    }
}

static void leave_loop_context(CompilerContext* ctx, ScopeFrame* frame, int end_offset) {
    if (!ctx) {
        return;
    }

    if (frame && end_offset >= 0) {
        frame->end_offset = end_offset;
    }

    if (ctx->break_statements && (!frame || ctx->break_statements != frame->saved_break_statements)) {
        free(ctx->break_statements);
    }
    if (ctx->continue_statements && (!frame || ctx->continue_statements != frame->saved_continue_statements)) {
        free(ctx->continue_statements);
    }

    if (frame) {
        ctx->break_statements = frame->saved_break_statements;
        ctx->break_count = frame->saved_break_count;
        ctx->break_capacity = frame->saved_break_capacity;

        ctx->continue_statements = frame->saved_continue_statements;
        ctx->continue_count = frame->saved_continue_count;
        ctx->continue_capacity = frame->saved_continue_capacity;

        frame->loop_break_statements = NULL;
        frame->loop_break_count = 0;
        frame->loop_break_capacity = 0;
        frame->loop_continue_statements = NULL;
        frame->loop_continue_count = 0;
        frame->loop_continue_capacity = 0;
        frame->label = NULL;

        ctx->current_loop_start = frame->prev_loop_start;
        ctx->current_loop_end = frame->prev_loop_end;
        ctx->current_loop_continue = frame->prev_loop_continue;
        ctx->current_loop_id = frame->prev_loop_id;

        if (ctx->scopes) {
            scope_stack_pop(ctx->scopes);
        }
    } else {
        ctx->break_statements = NULL;
        ctx->break_count = 0;
        ctx->break_capacity = 0;
        ctx->continue_statements = NULL;
        ctx->continue_count = 0;
        ctx->continue_capacity = 0;
        ctx->current_loop_start = -1;
        ctx->current_loop_end = -1;
        ctx->current_loop_continue = -1;
        ctx->current_loop_id = 0;
    }

    control_flow_leave_loop_context();
}

static void release_typed_hint(CompilerContext* ctx, int* hint_reg) {
    if (!ctx || !ctx->allocator || !hint_reg) {
        return;
    }
    if (*hint_reg >= 0) {
        compiler_set_typed_residency_hint(ctx->allocator, *hint_reg, false);
        *hint_reg = -1;
    }
}

static void update_saved_break_pointer(CompilerContext* ctx, int* old_ptr, int* new_ptr) {
    if (!ctx || !ctx->scopes || old_ptr == new_ptr) {
        return;
    }

    ScopeStack* stack = ctx->scopes;
    for (int i = 0; i < stack->count; ++i) {
        ScopeFrame* sf = &stack->frames[i];
        if (sf->saved_break_statements == old_ptr) {
            sf->saved_break_statements = new_ptr;
        }
    }
}

static void update_saved_break_metadata(CompilerContext* ctx, int* ptr, int count, int capacity) {
    if (!ctx || !ctx->scopes || !ptr) {
        return;
    }

    ScopeStack* stack = ctx->scopes;
    for (int i = 0; i < stack->count; ++i) {
        ScopeFrame* sf = &stack->frames[i];
        if (sf->saved_break_statements == ptr) {
            sf->saved_break_count = count;
            sf->saved_break_capacity = capacity;
        }
    }
}

static void add_break_statement_to_frame(CompilerContext* ctx, ScopeFrame* frame, int patch_index) {
    if (!ctx || !frame) {
        return;
    }

    int* patches = frame->loop_break_statements;
    int count = frame->loop_break_count;
    int capacity = frame->loop_break_capacity;

    if (count >= capacity) {
        int new_capacity = capacity == 0 ? 4 : capacity * 2;
        int* new_array = malloc((size_t)new_capacity * sizeof(int));
        if (!new_array) {
            ctx->has_compilation_errors = true;
            return;
        }
        if (patches && count > 0) {
            memcpy(new_array, patches, (size_t)count * sizeof(int));
        }
        update_saved_break_pointer(ctx, patches, new_array);
        free(patches);
        patches = new_array;
        frame->loop_break_statements = new_array;
        frame->loop_break_capacity = new_capacity;
        capacity = new_capacity;
    }

    patches[count++] = patch_index;
    frame->loop_break_count = count;
    frame->loop_break_statements = patches;

    update_saved_break_metadata(ctx, patches, count, frame->loop_break_capacity);

    ScopeFrame* current = scope_stack_current_loop(ctx->scopes);
    if (current == frame) {
        ctx->break_statements = patches;
        ctx->break_count = count;
        ctx->break_capacity = frame->loop_break_capacity;
    }
}

static void update_saved_continue_pointer(CompilerContext* ctx, int* old_ptr, int* new_ptr) {
    if (!ctx || !ctx->scopes || old_ptr == new_ptr) {
        return;
    }

    ScopeStack* stack = ctx->scopes;
    for (int i = 0; i < stack->count; ++i) {
        ScopeFrame* sf = &stack->frames[i];
        if (sf->saved_continue_statements == old_ptr) {
            sf->saved_continue_statements = new_ptr;
        }
    }
}

static void update_saved_continue_metadata(CompilerContext* ctx, int* ptr, int count, int capacity) {
    if (!ctx || !ctx->scopes || !ptr) {
        return;
    }

    ScopeStack* stack = ctx->scopes;
    for (int i = 0; i < stack->count; ++i) {
        ScopeFrame* sf = &stack->frames[i];
        if (sf->saved_continue_statements == ptr) {
            sf->saved_continue_count = count;
            sf->saved_continue_capacity = capacity;
        }
    }
}

static void add_continue_statement_to_frame(CompilerContext* ctx, ScopeFrame* frame, int patch_index) {
    if (!ctx || !frame) {
        return;
    }

    int* patches = frame->loop_continue_statements;
    int count = frame->loop_continue_count;
    int capacity = frame->loop_continue_capacity;

    if (count >= capacity) {
        int new_capacity = capacity == 0 ? 4 : capacity * 2;
        int* new_array = malloc((size_t)new_capacity * sizeof(int));
        if (!new_array) {
            ctx->has_compilation_errors = true;
            return;
        }
        if (patches && count > 0) {
            memcpy(new_array, patches, (size_t)count * sizeof(int));
        }
        update_saved_continue_pointer(ctx, patches, new_array);
        free(patches);
        patches = new_array;
        frame->loop_continue_statements = new_array;
        frame->loop_continue_capacity = new_capacity;
        capacity = new_capacity;
    }

    patches[count++] = patch_index;
    frame->loop_continue_count = count;
    frame->loop_continue_statements = patches;

    update_saved_continue_metadata(ctx, patches, count, frame->loop_continue_capacity);

    ScopeFrame* current = scope_stack_current_loop(ctx->scopes);
    if (current == frame) {
        ctx->continue_statements = patches;
        ctx->continue_count = count;
        ctx->continue_capacity = frame->loop_continue_capacity;
    }
}

static void compile_import_statement(CompilerContext* ctx, TypedASTNode* stmt) {
    if (!ctx || !stmt || !stmt->original) {
        return;
    }

    ModuleManager* manager = vm.register_file.module_manager;
    const char* module_name = stmt->original->import.moduleName;
    SrcLocation location = stmt->original->location;

    if (!manager) {
        report_compile_error(E3004_IMPORT_FAILED, location, "module manager is not initialized");
        ctx->has_compilation_errors = true;
        return;
    }

    if (!module_name) {
        report_compile_error(E3004_IMPORT_FAILED, location, "expected module name for use statement");
        ctx->has_compilation_errors = true;
        return;
    }

    RegisterModule* module_entry = find_module(manager, module_name);
    if (!module_entry) {
        report_compile_error(E3003_MODULE_NOT_FOUND, location,
                             "module '%s' is not loaded", module_name);
        ctx->has_compilation_errors = true;
        return;
    }

    if (stmt->original->import.importModule) {
        return;
    }

    if (stmt->original->import.importAll) {
        bool imported_any = false;
        for (uint16_t i = 0; i < module_entry->exports.export_count; i++) {
            const char* symbol_name = module_entry->exports.exported_names[i];
            if (!symbol_name) {
                continue;
            }
            ModuleExportKind kind = module_entry->exports.exported_kinds[i];
            uint16_t reg = module_entry->exports.exported_registers[i];
            Type* exported_type = NULL;
            if (module_entry->exports.exported_types && i < module_entry->exports.export_count) {
                exported_type = module_entry->exports.exported_types[i];
            }
            if (finalize_import_symbol(ctx, module_name, symbol_name, NULL, kind, reg,
                                       exported_type, location)) {
                imported_any = true;
            }
        }

        if (!imported_any) {
            report_compile_error(E3004_IMPORT_FAILED, location,
                                 "module '%s' has no usable globals, functions, or types", module_name);
            ctx->has_compilation_errors = true;
        }
        return;
    }

    for (int i = 0; i < stmt->original->import.symbolCount; i++) {
        ImportSymbol* symbol = &stmt->original->import.symbols[i];
        if (!symbol->name) {
            continue;
        }
        import_symbol_by_name(ctx, manager, module_name, symbol->name, symbol->alias, location);
    }
}

// ===== STATEMENT COMPILATION =====

static void compile_expression_statement(CompilerContext* ctx, TypedASTNode* expr) {
    if (!ctx || !expr) {
        return;
    }

    int result_reg = compile_expression(ctx, expr);
    if (result_reg == -1) {
        return;
    }

    bool should_print = !ctx->compiling_function && repl_mode_active() &&
                        expression_node_has_value(expr);
    if (should_print) {
        set_location_from_node(ctx, expr);
        emit_byte_to_buffer(ctx->bytecode, OP_PRINT_R);
        emit_byte_to_buffer(ctx->bytecode, (uint8_t)result_reg);
    }

    if (result_reg >= MP_TEMP_REG_START && result_reg <= MP_TEMP_REG_END) {
        compiler_free_temp(ctx->allocator, result_reg);
    }
}

void compile_statement(CompilerContext* ctx, TypedASTNode* stmt) {
    if (!ctx || !stmt) return;

    NodeType node_type = stmt->original ? stmt->original->type : NODE_PROGRAM;

    if (node_type_is_expression(node_type)) {
        compile_expression_statement(ctx, stmt);
        return;
    }

    DEBUG_CODEGEN_PRINT("Compiling statement type %d\n", node_type);

    switch (node_type) {
        case NODE_ASSIGN:
            compile_assignment(ctx, stmt);
            break;
        case NODE_ARRAY_ASSIGN:
            compile_array_assignment(ctx, stmt, false);
            break;
        case NODE_MEMBER_ASSIGN:
            compile_member_assignment(ctx, stmt, false);
            break;

        case NODE_VAR_DECL:
            if (!ctx->compiling_function && stmt->original->varDecl.isPublic &&
                stmt->original->varDecl.isGlobal && stmt->original->varDecl.name) {
                Type* export_type = NULL;
                if (stmt->typed.varDecl.initializer && stmt->typed.varDecl.initializer->resolvedType) {
                    export_type = stmt->typed.varDecl.initializer->resolvedType;
                } else if (stmt->resolvedType) {
                    export_type = stmt->resolvedType;
                }
                record_module_export(ctx, stmt->original->varDecl.name, MODULE_EXPORT_KIND_GLOBAL,
                                     export_type);
            }
            compile_variable_declaration(ctx, stmt);
            break;
            
        case NODE_PRINT:
            compile_print_statement(ctx, stmt);
            break;
            
        case NODE_IF:
            compile_if_statement(ctx, stmt);
            break;
        case NODE_BLOCK: {
            bool create_scope = true;
            if (stmt->original && stmt->original->type == NODE_BLOCK) {
                create_scope = stmt->original->block.createsScope;
            }
            compile_block_with_scope(ctx, stmt, create_scope);
            break;
        }
            
        case NODE_WHILE:
            compile_while_statement(ctx, stmt);
            break;

        case NODE_TRY:
            compile_try_statement(ctx, stmt);
            break;

        case NODE_BREAK:
            compile_break_statement(ctx, stmt);
            break;

        case NODE_CONTINUE:
            compile_continue_statement(ctx, stmt);
            break;

        case NODE_PASS:
            // No bytecode emitted for pass statements
            break;

        case NODE_FOR_RANGE:
            compile_for_range_statement(ctx, stmt);
            break;
            
        case NODE_FOR_ITER:
            compile_for_iter_statement(ctx, stmt);
            break;
            
        case NODE_FUNCTION:
            if (!ctx->compiling_function && stmt->original->function.isPublic &&
                !stmt->original->function.isMethod && stmt->original->function.name) {
                record_module_export(ctx, stmt->original->function.name, MODULE_EXPORT_KIND_FUNCTION,
                                     stmt->resolvedType);
            }
            compile_function_declaration(ctx, stmt);
            break;

        case NODE_IMPORT:
            compile_import_statement(ctx, stmt);
            break;

        case NODE_RETURN:
            compile_return_statement(ctx, stmt);
            break;

        case NODE_ENUM_MATCH_CHECK:
            // Compile-time exhaustiveness checks generate this node; no runtime emission required.
            break;
        case NODE_STRUCT_DECL:
            if (!ctx->compiling_function && stmt->original->structDecl.isPublic &&
                stmt->original->structDecl.name) {
                Type* struct_type = findStructType(stmt->original->structDecl.name);
                record_module_export(ctx, stmt->original->structDecl.name, MODULE_EXPORT_KIND_STRUCT,
                                     struct_type);
            }
            break;
        case NODE_ENUM_DECL:
            if (!ctx->compiling_function && stmt->original->type == NODE_ENUM_DECL &&
                stmt->original->enumDecl.isPublic && stmt->original->enumDecl.name) {
                Type* enum_type = findEnumType(stmt->original->enumDecl.name);
                record_module_export(ctx, stmt->original->enumDecl.name, MODULE_EXPORT_KIND_ENUM,
                                     enum_type);
            }
            break;
        case NODE_IMPL_BLOCK:
            // Emit bytecode for methods inside impl blocks
            if (stmt->original->type == NODE_IMPL_BLOCK &&
                stmt->typed.implBlock.methodCount > 0) {
                for (int i = 0; i < stmt->typed.implBlock.methodCount; i++) {
                    if (stmt->typed.implBlock.methods[i]) {
                        compile_function_declaration(ctx, stmt->typed.implBlock.methods[i]);
                    }
                }
            }
            break;

        default:
            DEBUG_CODEGEN_PRINT("Warning: Unsupported statement type: %d\n", node_type);
            break;
    }
}

void compile_variable_declaration(CompilerContext* ctx, TypedASTNode* var_decl) {
    if (!ctx || !var_decl) return;
    
    // Get variable information from AST
    const char* var_name = var_decl->original->varDecl.name;
    bool is_mutable = var_decl->original->varDecl.isMutable;
    
    DEBUG_CODEGEN_PRINT("Compiling variable declaration: %s (mutable=%s)\n", 
           var_name, is_mutable ? "true" : "false");
    
    SrcLocation decl_location = var_decl->original->location;

    Symbol* existing = resolve_symbol_local_only(ctx->symbols, var_name);
    if (existing) {
        bool reported = false;
        if (ctx && ctx->errors) {
            if (existing->declaration_location.line > 0) {
                reported = error_reporter_add_feature_error(ctx->errors, E1011_VARIABLE_REDEFINITION,
                                                           decl_location,
                                                           "Variable '%s' is already defined on line %d",
                                                           var_name, existing->declaration_location.line);
            } else {
                reported = error_reporter_add_feature_error(ctx->errors, E1011_VARIABLE_REDEFINITION,
                                                           decl_location,
                                                           "Variable '%s' is already defined in this scope",
                                                           var_name);
            }
        }
        if (!reported) {
            report_variable_redefinition(decl_location, var_name,
                                         existing->declaration_location.line);
        }
        ctx->has_compilation_errors = true;
        if (var_decl->typed.varDecl.initializer) {
            compile_expression(ctx, var_decl->typed.varDecl.initializer);
        }
        return;
    }

    // Compile the initializer expression if it exists
    int value_reg = -1;
    if (var_decl->typed.varDecl.initializer) {
        // Use the proper typed AST initializer node, not a temporary one
        value_reg = compile_expression(ctx, var_decl->typed.varDecl.initializer);
        if (value_reg == -1) {
            DEBUG_CODEGEN_PRINT("Error: Failed to compile variable initializer");
            return;
        }
    }
    
    // Allocate register based on scope
    bool wants_global = var_decl->original->varDecl.isGlobal;
    bool use_global_register = !ctx->compiling_function || wants_global;

    int var_reg;
    if (use_global_register) {
        var_reg = compiler_alloc_global(ctx->allocator);
        if (var_reg == -1) {
            var_reg = compiler_alloc_frame(ctx->allocator);
        }
    } else {
        var_reg = compiler_alloc_frame(ctx->allocator);
    }
    if (var_reg == -1) {
        DEBUG_CODEGEN_PRINT("Error: Failed to allocate register for variable %s\n", var_name);
        if (value_reg != -1) {
            compiler_free_temp(ctx->allocator, value_reg);
        }
        return;
    }

    // Register the variable in symbol table
    Type* variable_type = NULL;
    if (var_decl->typed.varDecl.initializer &&
        var_decl->typed.varDecl.initializer->resolvedType) {
        variable_type = var_decl->typed.varDecl.initializer->resolvedType;
    } else if (var_decl->typed.varDecl.typeAnnotation &&
               var_decl->typed.varDecl.typeAnnotation->resolvedType) {
        variable_type = var_decl->typed.varDecl.typeAnnotation->resolvedType;
    } else if (var_decl->original && var_decl->original->varDecl.typeAnnotation &&
               var_decl->original->varDecl.typeAnnotation->dataType) {
        variable_type = var_decl->original->varDecl.typeAnnotation->dataType;
    } else if (var_decl->resolvedType) {
        variable_type = var_decl->resolvedType;
    }

    Symbol* symbol = register_variable(ctx, ctx->symbols, var_name, var_reg,
                                       variable_type,
                                       is_mutable, is_mutable, decl_location, value_reg != -1);
    if (!symbol) {
        compiler_free_register(ctx->allocator, var_reg);
        if (value_reg != -1) {
            compiler_free_temp(ctx->allocator, value_reg);
        }
        return;
    }

    if (!ctx->compiling_function && ctx->is_module && var_name &&
        var_decl->original->varDecl.isPublic && var_decl->original->varDecl.isGlobal) {
        set_module_export_metadata(ctx, var_name, var_reg, var_decl->resolvedType);
    }

    // Move the initial value to the variable register if we have one
    if (value_reg != -1) {
        set_location_from_node(ctx, var_decl);
        emit_move(ctx, var_reg, value_reg);
        compiler_free_temp(ctx->allocator, value_reg);
        symbol->last_assignment_location = decl_location;
        symbol->is_initialized = true;
    }

    DEBUG_CODEGEN_PRINT("Declared variable %s -> R%d\n", var_name, var_reg);
}

int compile_array_assignment(CompilerContext* ctx, TypedASTNode* assign,
                                    bool as_expression) {
    if (!ctx || !assign) {
        return -1;
    }

    TypedASTNode* target = assign->typed.arrayAssign.target;
    TypedASTNode* value_node = assign->typed.arrayAssign.value;
    if (!target || !value_node || !target->typed.indexAccess.array ||
        !target->typed.indexAccess.index) {
        return -1;
    }

    int array_reg = compile_expression(ctx, target->typed.indexAccess.array);
    if (array_reg == -1) {
        return -1;
    }

    int index_reg = compile_expression(ctx, target->typed.indexAccess.index);
    if (index_reg == -1) {
        if (array_reg >= MP_TEMP_REG_START && array_reg <= MP_TEMP_REG_END) {
            compiler_free_temp(ctx->allocator, array_reg);
        }
        return -1;
    }

    int value_reg = compile_expression(ctx, value_node);
    if (value_reg == -1) {
        if (index_reg >= MP_TEMP_REG_START && index_reg <= MP_TEMP_REG_END) {
            compiler_free_temp(ctx->allocator, index_reg);
        }
        if (array_reg >= MP_TEMP_REG_START && array_reg <= MP_TEMP_REG_END) {
            compiler_free_temp(ctx->allocator, array_reg);
        }
        return -1;
    }

    set_location_from_node(ctx, assign);
    emit_byte_to_buffer(ctx->bytecode, OP_ARRAY_SET_R);
    emit_byte_to_buffer(ctx->bytecode, array_reg);
    emit_byte_to_buffer(ctx->bytecode, index_reg);
    emit_byte_to_buffer(ctx->bytecode, value_reg);

    if (index_reg >= MP_TEMP_REG_START && index_reg <= MP_TEMP_REG_END) {
        compiler_free_temp(ctx->allocator, index_reg);
    }
    if (array_reg >= MP_TEMP_REG_START && array_reg <= MP_TEMP_REG_END) {
        compiler_free_temp(ctx->allocator, array_reg);
    }

    bool value_is_temp = value_reg >= MP_TEMP_REG_START && value_reg <= MP_TEMP_REG_END;
    int result_reg = value_reg;

    if (!as_expression && value_is_temp) {
        compiler_free_temp(ctx->allocator, value_reg);
    }

    return result_reg;
}

int compile_member_assignment(CompilerContext* ctx, TypedASTNode* assign,
                                     bool as_expression) {
    if (!ctx || !assign || assign->original->type != NODE_MEMBER_ASSIGN) {
        return -1;
    }

    TypedASTNode* target = assign->typed.memberAssign.target;
    TypedASTNode* value_node = assign->typed.memberAssign.value;
    if (!target || !value_node || !target->typed.member.object) {
        return -1;
    }

    if (target->typed.member.isMethod) {
        if (ctx->errors) {
            error_reporter_add(ctx->errors, map_error_type_to_code(ERROR_TYPE), SEVERITY_ERROR,
                               assign->original->location,
                               "Cannot assign to method reference",
                               "Only struct fields can appear on the left-hand side",
                               NULL);
        }
        ctx->has_compilation_errors = true;
        return -1;
    }

    int field_index = resolve_struct_field_index(target->typed.member.object->resolvedType,
                                                 target->typed.member.member);
    if (field_index < 0) {
        if (ctx->errors) {
            error_reporter_add(ctx->errors, map_error_type_to_code(ERROR_TYPE), SEVERITY_ERROR,
                               assign->original->location,
                               "Unknown struct field",
                               target->typed.member.member ? target->typed.member.member : "<unknown>",
                               NULL);
        }
        ctx->has_compilation_errors = true;
        return -1;
    }

    int object_reg = compile_expression(ctx, target->typed.member.object);
    if (object_reg == -1) {
        return -1;
    }

    int index_reg = compiler_alloc_temp(ctx->allocator);
    if (index_reg == -1) {
        if (object_reg >= MP_TEMP_REG_START && object_reg <= MP_TEMP_REG_END) {
            compiler_free_temp(ctx->allocator, object_reg);
        }
        return -1;
    }

    emit_load_constant(ctx, index_reg, I32_VAL(field_index));

    int value_reg = compile_expression(ctx, value_node);
    if (value_reg == -1) {
        if (index_reg >= MP_TEMP_REG_START && index_reg <= MP_TEMP_REG_END) {
            compiler_free_temp(ctx->allocator, index_reg);
        }
        if (object_reg >= MP_TEMP_REG_START && object_reg <= MP_TEMP_REG_END) {
            compiler_free_temp(ctx->allocator, object_reg);
        }
        return -1;
    }

    set_location_from_node(ctx, assign);
    emit_byte_to_buffer(ctx->bytecode, OP_ARRAY_SET_R);
    emit_byte_to_buffer(ctx->bytecode, object_reg);
    emit_byte_to_buffer(ctx->bytecode, index_reg);
    emit_byte_to_buffer(ctx->bytecode, value_reg);

    if (index_reg >= MP_TEMP_REG_START && index_reg <= MP_TEMP_REG_END) {
        compiler_free_temp(ctx->allocator, index_reg);
    }
    if (object_reg >= MP_TEMP_REG_START && object_reg <= MP_TEMP_REG_END) {
        compiler_free_temp(ctx->allocator, object_reg);
    }

    bool value_is_temp = value_reg >= MP_TEMP_REG_START && value_reg <= MP_TEMP_REG_END;
    if (!as_expression && value_is_temp) {
        compiler_free_temp(ctx->allocator, value_reg);
    }

    return value_reg;
}

int compile_assignment_internal(CompilerContext* ctx, TypedASTNode* assign,
                                       bool as_expression) {
    if (!ctx || !assign) return -1;

    const char* var_name = assign->typed.assign.name;
    SrcLocation location = assign->original->location;
    Symbol* symbol = resolve_symbol(ctx->symbols, var_name);
    if (!symbol) {
        int value_reg = compile_expression(ctx, assign->typed.assign.value);
        if (value_reg == -1) return -1;

        int var_reg = -1;
        if (ctx->compiling_function) {
            var_reg = compiler_alloc_frame(ctx->allocator);
        } else {
            var_reg = compiler_alloc_global(ctx->allocator);
            if (var_reg == -1) {
                var_reg = compiler_alloc_frame(ctx->allocator);
            }
        }

        if (var_reg == -1) {
            compiler_free_temp(ctx->allocator, value_reg);
            return -1;
        }

        bool is_in_loop = (ctx->current_loop_start != -1);
        bool should_be_mutable = is_in_loop || ctx->branch_depth > 0 || ctx->compiling_function;

        SymbolTable* target_scope = ctx->symbols;
        if (ctx->branch_depth > 0 && target_scope) {
            SymbolTable* candidate = target_scope;
            int remaining = ctx->branch_depth;
            while (remaining > 0 && candidate && candidate->parent &&
                   candidate->scope_depth > ctx->function_scope_depth) {
                candidate = candidate->parent;
                remaining--;
            }
            if (candidate) {
                target_scope = candidate;
            }
        }

        Type* value_type = NULL;
        if (assign->typed.assign.value) {
            value_type = assign->typed.assign.value->resolvedType;
            if (!value_type && assign->typed.assign.value->original) {
                value_type = assign->typed.assign.value->original->dataType;
            }
        }

        if (!register_variable(ctx, target_scope, var_name, var_reg,
                               value_type ? value_type : assign->resolvedType,
                               should_be_mutable, false,
                               location, true)) {
            compiler_free_register(ctx->allocator, var_reg);
            compiler_free_temp(ctx->allocator, value_reg);
            return -1;
        }

        set_location_from_node(ctx, assign);
        emit_move(ctx, var_reg, value_reg);
        compiler_free_temp(ctx->allocator, value_reg);
        return var_reg;
    }

    bool is_upvalue = false;
    int upvalue_index = -1;
    int resolved_reg = resolve_variable_or_upvalue(ctx, var_name, &is_upvalue, &upvalue_index);
    if (resolved_reg == -1 && !is_upvalue) {
        report_scope_violation(location, var_name,
                               get_variable_scope_info(var_name, ctx->symbols->scope_depth));
        ctx->has_compilation_errors = true;
        compile_expression(ctx, assign->typed.assign.value);
        return -1;
    }

    if (!symbol->is_mutable) {
        report_immutable_variable_assignment(location, var_name);
        ctx->has_compilation_errors = true;
        return -1;
    }

    if (is_upvalue && symbol && !symbol->declared_mutable) {
        report_immutable_variable_assignment(location, var_name);
        ctx->has_compilation_errors = true;
        return -1;
    }

    int var_reg_direct = -1;
    if (!is_upvalue) {
        var_reg_direct = resolved_reg;
        if (var_reg_direct < 0 && symbol) {
            var_reg_direct = symbol->reg_allocation ? symbol->reg_allocation->logical_id
                                                    : symbol->legacy_register_id;
        }
    }

    bool emitted_fast_inc = false;
    if (!as_expression && !is_upvalue && var_reg_direct >= 0 && symbol &&
        assign->resolvedType) {
        TypeKind inc_type = assign->resolvedType->kind;
        uint8_t inc_opcode = 0;
        switch (inc_type) {
            case TYPE_I32:
                inc_opcode = OP_INC_I32_CHECKED;
                break;
            case TYPE_I64:
                inc_opcode = OP_INC_I64_CHECKED;
                break;
            case TYPE_U32:
                inc_opcode = OP_INC_U32_CHECKED;
                break;
            case TYPE_U64:
                inc_opcode = OP_INC_U64_CHECKED;
                break;
            default:
                break;
        }

        if (inc_opcode != 0) {
            TypedASTNode* value_node = assign->typed.assign.value;
            if (value_node && value_node->original &&
                value_node->original->type == NODE_BINARY &&
                value_node->original->binary.op &&
                strcmp(value_node->original->binary.op, "+") == 0 &&
                value_node->resolvedType &&
                value_node->resolvedType->kind == inc_type) {
                TypedASTNode* left = value_node->typed.binary.left;
                TypedASTNode* right = value_node->typed.binary.right;
                int32_t increment = 0;
                bool matches_pattern = false;
                if (left && left->original &&
                    left->original->type == NODE_IDENTIFIER &&
                    left->original->identifier.name &&
                    strcmp(left->original->identifier.name, var_name) == 0 &&
                    evaluate_constant_i32(right, &increment) && increment == 1) {
                    matches_pattern = true;
                } else if (right && right->original &&
                           right->original->type == NODE_IDENTIFIER &&
                           right->original->identifier.name &&
                           strcmp(right->original->identifier.name, var_name) == 0 &&
                           evaluate_constant_i32(left, &increment) && increment == 1) {
                    matches_pattern = true;
                }

                if (matches_pattern) {
                    set_location_from_node(ctx, assign);
                    emit_byte_to_buffer(ctx->bytecode, inc_opcode);
                    emit_byte_to_buffer(ctx->bytecode, (uint8_t)var_reg_direct);
                    mark_symbol_arithmetic_heavy(symbol);
                    emitted_fast_inc = true;
                }
            }
        }
    }

    if (emitted_fast_inc) {
        symbol->is_initialized = true;
        symbol->last_assignment_location = location;
        return var_reg_direct;
    }

    int value_reg = compile_expression(ctx, assign->typed.assign.value);
    if (value_reg == -1) return -1;
    bool value_is_temp = value_reg >= MP_TEMP_REG_START && value_reg <= MP_TEMP_REG_END;

    int result_reg = -1;

    if (is_upvalue) {
        if (upvalue_index < 0) {
            report_scope_violation(location, var_name,
                                   get_variable_scope_info(var_name, ctx->symbols->scope_depth));
            ctx->has_compilation_errors = true;
            if (value_is_temp) {
                compiler_free_temp(ctx->allocator, value_reg);
            }
            return -1;
        }
        set_location_from_node(ctx, assign);
        emit_byte_to_buffer(ctx->bytecode, OP_SET_UPVALUE_R);
        emit_byte_to_buffer(ctx->bytecode, (uint8_t)upvalue_index);
        emit_byte_to_buffer(ctx->bytecode, (uint8_t)value_reg);
        result_reg = value_reg;
    } else {
        int var_reg = var_reg_direct;
        if (var_reg < 0) {
            var_reg = symbol->reg_allocation ? symbol->reg_allocation->logical_id
                                             : symbol->legacy_register_id;
        }
        set_location_from_node(ctx, assign);
        emit_move(ctx, var_reg, value_reg);
        result_reg = var_reg;
    }

    if (value_is_temp && !(as_expression && is_upvalue)) {
        compiler_free_temp(ctx->allocator, value_reg);
    }
    symbol->is_initialized = true;
    symbol->last_assignment_location = location;

    return result_reg;
}

void compile_assignment(CompilerContext* ctx, TypedASTNode* assign) {
    compile_assignment_internal(ctx, assign, false);
}

void compile_print_statement(CompilerContext* ctx, TypedASTNode* print) {
    if (!ctx || !print) return;
    
    // Use the VM's builtin print implementation through OP_PRINT_R
    // This integrates with handle_print() which calls builtin_print()
    
    if (print->typed.print.count == 0) {
        // Print with no arguments - use register 0 (standard behavior)
        // OP_PRINT_R format: opcode + register (2 bytes total)
        set_location_from_node(ctx, print);
        emit_byte_to_buffer(ctx->bytecode, OP_PRINT_R);
        emit_byte_to_buffer(ctx->bytecode, 0);
        DEBUG_CODEGEN_PRINT("Emitted OP_PRINT_R R0 (no arguments)");
    } else if (print->typed.print.count == 1) {
        // Single expression print - compile expression and emit print
        TypedASTNode* expr = print->typed.print.values[0];
        int reg = compile_expression(ctx, expr);

        if (reg != -1) {
            // Use OP_PRINT_R which calls handle_print() -> builtin_print()
            // OP_PRINT_R format: opcode + register (2 bytes total)
            set_location_from_node(ctx, print);
            emit_byte_to_buffer(ctx->bytecode, OP_PRINT_R);
            emit_byte_to_buffer(ctx->bytecode, reg);
            DEBUG_CODEGEN_PRINT("Emitted OP_PRINT_R R%d (single expression)\n", reg);
            
            // Free the temporary register
            compiler_free_temp(ctx->allocator, reg);
        }
    } else {
        // Multiple expressions - need consecutive registers for OP_PRINT_MULTI_R
        // FIXED: Allocate consecutive registers FIRST to prevent register conflicts
        int first_consecutive_reg = compiler_alloc_temp(ctx->allocator);
        if (first_consecutive_reg == -1) {
            DEBUG_CODEGEN_PRINT("Error: Failed to allocate consecutive registers for print");
            return;
        }
        
        // Reserve additional consecutive registers
        for (int i = 1; i < print->typed.print.count; i++) {
            int next_reg = compiler_alloc_temp(ctx->allocator);
            if (next_reg != first_consecutive_reg + i) {
                DEBUG_CODEGEN_PRINT("Warning: Non-consecutive register allocated: R%d (expected R%d)\n", 
                       next_reg, first_consecutive_reg + i);
            }
        }
        
        // Now compile expressions directly into the consecutive registers
        for (int i = 0; i < print->typed.print.count; i++) {
            TypedASTNode* expr = print->typed.print.values[i];
            int target_reg = first_consecutive_reg + i;
            
            // Compile expression and move to target register if different
            int expr_reg = compile_expression(ctx, expr);
            if (expr_reg != -1 && expr_reg != target_reg) {
                set_location_from_node(ctx, expr);
                emit_move(ctx, target_reg, expr_reg);

                // Free the original temp register
                if (expr_reg >= MP_TEMP_REG_START && expr_reg <= MP_TEMP_REG_END) {
                    compiler_free_temp(ctx->allocator, expr_reg);
                }
            }
        }

        // Emit the print instruction with consecutive registers
        set_location_from_node(ctx, print);
        emit_instruction_to_buffer(ctx->bytecode, OP_PRINT_MULTI_R,
                                 first_consecutive_reg, print->typed.print.count, 1); // 1 = newline
        DEBUG_CODEGEN_PRINT("Emitted OP_PRINT_MULTI_R R%d, count=%d (consecutive registers)\n",
               first_consecutive_reg, print->typed.print.count);
        
        // Free the consecutive temp registers
        for (int i = 0; i < print->typed.print.count; i++) {
            compiler_free_temp(ctx->allocator, first_consecutive_reg + i);
        }
    }
}

// ===== CONTROL FLOW COMPILATION =====

void compile_if_statement(CompilerContext* ctx, TypedASTNode* if_stmt) {
    if (!ctx || !if_stmt) return;

    DEBUG_CODEGEN_PRINT("Compiling if statement");
    
    // Compile condition expression
    int condition_reg = compile_expression(ctx, if_stmt->typed.ifStmt.condition);
    if (condition_reg == -1) {
        DEBUG_CODEGEN_PRINT("Error: Failed to compile if condition");
        return;
    }
    
    // Emit conditional jump - if condition is false, jump to else/end
    // OP_JUMP_IF_NOT_R format: opcode + condition_reg + 2-byte offset (4 bytes total for patching)
    set_location_from_node(ctx, if_stmt);
    emit_byte_to_buffer(ctx->bytecode, OP_JUMP_IF_NOT_R);
    emit_byte_to_buffer(ctx->bytecode, condition_reg);
    int else_patch = emit_jump_placeholder(ctx->bytecode, OP_JUMP_IF_NOT_R);
    if (else_patch < 0) {
        DEBUG_CODEGEN_PRINT("Error: Failed to allocate else jump placeholder\n");
        ctx->has_compilation_errors = true;
        return;
    }
    DEBUG_CODEGEN_PRINT("Emitted OP_JUMP_IF_NOT_R R%d (placeholder index %d)\n",
           condition_reg, else_patch);
    
    // Free condition register
    if (condition_reg >= MP_TEMP_REG_START && condition_reg <= MP_TEMP_REG_END) {
        compiler_free_temp(ctx->allocator, condition_reg);
    }
    
    // Compile then branch with new scope
    ctx->branch_depth++;
    compile_block_with_scope(ctx, if_stmt->typed.ifStmt.thenBranch, true);
    ctx->branch_depth--;
    
    // If there's an else branch, emit unconditional jump to skip it
    int end_patch = -1;
    if (if_stmt->typed.ifStmt.elseBranch) {
        set_location_from_node(ctx, if_stmt);
        emit_byte_to_buffer(ctx->bytecode, OP_JUMP_SHORT);
        end_patch = emit_jump_placeholder(ctx->bytecode, OP_JUMP_SHORT);
        if (end_patch < 0) {
            DEBUG_CODEGEN_PRINT("Error: Failed to allocate end jump placeholder\n");
            ctx->has_compilation_errors = true;
            return;
        }
        DEBUG_CODEGEN_PRINT("Emitted OP_JUMP_SHORT (placeholder index %d)\n", end_patch);
    }

    // Patch the else jump to current position
    int else_target = ctx->bytecode->count;
    if (!patch_jump(ctx->bytecode, else_patch, else_target)) {
        DEBUG_CODEGEN_PRINT("Error: Failed to patch else jump to target %d\n", else_target);
        ctx->has_compilation_errors = true;
        return;
    }
    DEBUG_CODEGEN_PRINT("Patched else jump to %d\n", else_target);
    
    // Compile else branch if present
    if (if_stmt->typed.ifStmt.elseBranch) {
        ctx->branch_depth++;
        compile_block_with_scope(ctx, if_stmt->typed.ifStmt.elseBranch, true);
        ctx->branch_depth--;
        
        int end_target = ctx->bytecode->count;
        if (!patch_jump(ctx->bytecode, end_patch, end_target)) {
            DEBUG_CODEGEN_PRINT("Error: Failed to patch end jump to target %d\n", end_target);
            ctx->has_compilation_errors = true;
            return;
        }
        DEBUG_CODEGEN_PRINT("Patched end jump to %d\n", end_target);
    }
    
    DEBUG_CODEGEN_PRINT("If statement compilation completed");
}

void compile_try_statement(CompilerContext* ctx, TypedASTNode* try_stmt) {
    if (!ctx || !try_stmt) {
        return;
    }

    DEBUG_CODEGEN_PRINT("Compiling try/catch statement");

    bool has_catch_block = try_stmt->typed.tryStmt.catchBlock != NULL;
    bool has_catch_var = try_stmt->typed.tryStmt.catchVarName != NULL;

    int catch_reg = -1;
    bool catch_reg_allocated = false;
    bool catch_reg_bound = false;
    uint8_t catch_operand = 0xFF; // Sentinel indicating no catch register

    if (has_catch_var) {
        catch_reg = compiler_alloc_frame(ctx->allocator);
        if (catch_reg == -1) {
            DEBUG_CODEGEN_PRINT("Error: Failed to allocate register for catch variable");
            ctx->has_compilation_errors = true;
            return;
        }
        catch_reg_allocated = true;
        catch_operand = (uint8_t)catch_reg;
    }

    set_location_from_node(ctx, try_stmt);
    emit_byte_to_buffer(ctx->bytecode, OP_TRY_BEGIN);
    emit_byte_to_buffer(ctx->bytecode, catch_operand);
    int handler_patch = emit_jump_placeholder(ctx->bytecode, OP_TRY_BEGIN);
    if (handler_patch < 0) {
        DEBUG_CODEGEN_PRINT("Error: Failed to allocate jump placeholder for catch handler");
        ctx->has_compilation_errors = true;
        if (catch_reg_allocated && !catch_reg_bound) {
            compiler_free_register(ctx->allocator, catch_reg);
        }
        return;
    }

    if (try_stmt->typed.tryStmt.tryBlock) {
        compile_block_with_scope(ctx, try_stmt->typed.tryStmt.tryBlock, true);
    }

    set_location_from_node(ctx, try_stmt);
    emit_byte_to_buffer(ctx->bytecode, OP_TRY_END);

    set_location_from_node(ctx, try_stmt);
    emit_byte_to_buffer(ctx->bytecode, OP_JUMP);
    int end_patch = emit_jump_placeholder(ctx->bytecode, OP_JUMP);
    if (end_patch < 0) {
        DEBUG_CODEGEN_PRINT("Error: Failed to allocate jump placeholder for try end");
        ctx->has_compilation_errors = true;
        if (catch_reg_allocated && !catch_reg_bound) {
            compiler_free_register(ctx->allocator, catch_reg);
        }
        return;
    }

    int catch_start = ctx->bytecode ? ctx->bytecode->count : 0;
    if (!patch_jump(ctx->bytecode, handler_patch, catch_start)) {
        DEBUG_CODEGEN_PRINT("Error: Failed to patch catch handler jump to %d\n", catch_start);
        ctx->has_compilation_errors = true;
        if (catch_reg_allocated && !catch_reg_bound) {
            compiler_free_register(ctx->allocator, catch_reg);
        }
        return;
    }

    SymbolTable* saved_scope = ctx->symbols;
    ScopeFrame* lexical_frame = NULL;
    int lexical_frame_index = -1;

    if (has_catch_block) {
        ctx->symbols = create_symbol_table(saved_scope);
        if (!ctx->symbols) {
            DEBUG_CODEGEN_PRINT("Error: Failed to create catch scope symbol table");
            ctx->symbols = saved_scope;
            ctx->has_compilation_errors = true;
            if (catch_reg_allocated && !catch_reg_bound) {
                compiler_free_register(ctx->allocator, catch_reg);
            }
            return;
        }

        if (ctx->allocator) {
            compiler_enter_scope(ctx->allocator);
        }

        if (ctx->scopes) {
            lexical_frame = scope_stack_push(ctx->scopes, SCOPE_KIND_LEXICAL);
            if (lexical_frame) {
                lexical_frame->symbols = ctx->symbols;
                lexical_frame->start_offset = catch_start;
                lexical_frame->end_offset = catch_start;
                lexical_frame_index = lexical_frame->lexical_depth;
            }
        }

        if (has_catch_var) {
            if (!register_variable(ctx, ctx->symbols, try_stmt->typed.tryStmt.catchVarName,
                                   catch_reg, getPrimitiveType(TYPE_ERROR), true, true,
                                   try_stmt->original->location, true)) {
                DEBUG_CODEGEN_PRINT("Error: Failed to register catch variable '%s'",
                       try_stmt->typed.tryStmt.catchVarName);
                if (ctx->allocator) {
                    compiler_exit_scope(ctx->allocator);
                }
                free_symbol_table(ctx->symbols);
                ctx->symbols = saved_scope;
                ctx->has_compilation_errors = true;
                if (catch_reg_allocated && !catch_reg_bound) {
                    compiler_free_register(ctx->allocator, catch_reg);
                }
                if (lexical_frame && ctx->scopes) {
                    scope_stack_pop(ctx->scopes);
                }
                return;
            }
            catch_reg_bound = true;
        }

        if (try_stmt->typed.tryStmt.catchBlock) {
            compile_block_with_scope(ctx, try_stmt->typed.tryStmt.catchBlock, false);
        }

        DEBUG_CODEGEN_PRINT("Exiting catch scope");
        if (ctx->symbols) {
            for (int i = 0; i < ctx->symbols->capacity; i++) {
                Symbol* symbol = ctx->symbols->symbols[i];
                while (symbol) {
                    if (symbol->legacy_register_id >= MP_FRAME_REG_START &&
                        symbol->legacy_register_id <= MP_FRAME_REG_END) {
                        compiler_free_register(ctx->allocator, symbol->legacy_register_id);
                    }
                    symbol = symbol->next;
                }
            }
        }

        if (lexical_frame) {
            ScopeFrame* refreshed = get_scope_frame_by_index(ctx, lexical_frame_index);
            if (refreshed) {
                refreshed->end_offset = ctx->bytecode ? ctx->bytecode->count : catch_start;
            }
            if (ctx->scopes) {
                scope_stack_pop(ctx->scopes);
            }
        }

        if (ctx->allocator) {
            compiler_exit_scope(ctx->allocator);
        }

        free_symbol_table(ctx->symbols);
        ctx->symbols = saved_scope;
    } else if (catch_reg_allocated && !catch_reg_bound) {
        compiler_free_register(ctx->allocator, catch_reg);
        catch_reg_allocated = false;
    }

    if (!patch_jump(ctx->bytecode, end_patch, ctx->bytecode->count)) {
        DEBUG_CODEGEN_PRINT("Error: Failed to patch end jump for try statement");
        ctx->has_compilation_errors = true;
    }
}

// Helper function to patch all break statements to jump to end
static void patch_break_statements(CompilerContext* ctx, int end_target) {
    if (!ctx) {
        return;
    }

    for (int i = 0; i < ctx->break_count; i++) {
        int patch_index = ctx->break_statements[i];
        if (!patch_jump(ctx->bytecode, patch_index, end_target)) {
            DEBUG_CODEGEN_PRINT("Error: Failed to patch break jump (index %d) to %d\n",
                   patch_index, end_target);
            ctx->has_compilation_errors = true;
        } else {
            DEBUG_CODEGEN_PRINT("Patched break jump index %d to %d\n", patch_index, end_target);
        }
    }
    // Clear break statements for this loop
    ctx->break_count = 0;

    ScopeFrame* frame = ctx->scopes ? scope_stack_current_loop(ctx->scopes) : NULL;
    if (frame) {
        frame->loop_break_count = 0;
        update_saved_break_metadata(ctx, frame->loop_break_statements,
                                    frame->loop_break_count,
                                    frame->loop_break_capacity);
    }
}

// Helper function to patch all continue statements to jump to continue target
static void patch_continue_statements(CompilerContext* ctx, int continue_target) {
    if (!ctx) {
        return;
    }

    for (int i = 0; i < ctx->continue_count; i++) {
        int patch_index = ctx->continue_statements[i];
        if (!patch_jump(ctx->bytecode, patch_index, continue_target)) {
            DEBUG_CODEGEN_PRINT("Error: Failed to patch continue jump (index %d) to %d\n",
                   patch_index, continue_target);
            ctx->has_compilation_errors = true;
        } else {
            DEBUG_CODEGEN_PRINT("Patched continue jump index %d to %d\n", patch_index, continue_target);
        }
    }
    // Clear continue statements for this loop
    ctx->continue_count = 0;

    ScopeFrame* frame = ctx->scopes ? scope_stack_current_loop(ctx->scopes) : NULL;
    if (frame) {
        frame->loop_continue_count = 0;
        update_saved_continue_metadata(ctx, frame->loop_continue_statements,
                                       frame->loop_continue_count,
                                       frame->loop_continue_capacity);
    }
}

typedef void (*FusedLoopBodyEmitter)(CompilerContext* ctx, void* user_data);

typedef struct {
    TypedASTNode* loop_node;
    ScopeFrame** loop_frame_ptr;
    int loop_frame_index;
    int loop_start;
    bool patch_continue_sites;
    bool update_continue_target;
    TypedASTNode* limit_node;
    int typed_hint_limit_reg;
    bool limit_reg_is_temp;
    bool adjusted_limit_is_temp;
    bool descending;
} FusedLoopEmitMetadata;

static bool emit_fused_numeric_loop(CompilerContext* ctx,
                                    int loop_reg,
                                    int limit_reg,
                                    int adjusted_limit_reg,
                                    FusedLoopBodyEmitter body_emitter,
                                    void* body_data,
                                    FusedLoopEmitMetadata* metadata) {
    if (!ctx || !metadata || !metadata->loop_node || !metadata->loop_frame_ptr) {
        return false;
    }

    ScopeFrame* frame = metadata->loop_frame_ptr ? *metadata->loop_frame_ptr : NULL;
    int loop_start = metadata->loop_start;

    bool use_adjusted_limit = adjusted_limit_reg >= 0;
    int guard_limit_reg = use_adjusted_limit ? adjusted_limit_reg : limit_reg;
    int guard_copy_reg = -1;

    if (!use_adjusted_limit && metadata->limit_reg_is_temp && ctx->allocator) {
        guard_copy_reg = compiler_alloc_temp(ctx->allocator);
        if (guard_copy_reg == -1) {
            ctx->has_compilation_errors = true;
            if (frame) {
                leave_loop_context(ctx, frame, ctx->bytecode ? ctx->bytecode->count : loop_start);
                *metadata->loop_frame_ptr = NULL;
            }
            return false;
        }

        set_location_from_node(ctx, metadata->limit_node ? metadata->limit_node
                                                         : metadata->loop_node);
        emit_byte_to_buffer(ctx->bytecode, OP_MOVE_I32);
        emit_byte_to_buffer(ctx->bytecode, (uint8_t)guard_copy_reg);
        emit_byte_to_buffer(ctx->bytecode, (uint8_t)guard_limit_reg);
        guard_limit_reg = guard_copy_reg;
    }

    if (guard_limit_reg < 0) {
        ctx->has_compilation_errors = true;
        if (frame) {
            leave_loop_context(ctx, frame, ctx->bytecode ? ctx->bytecode->count : loop_start);
            *metadata->loop_frame_ptr = NULL;
        }
        if (guard_copy_reg >= 0 && ctx->allocator) {
            compiler_free_temp(ctx->allocator, guard_copy_reg);
        }
        return false;
    }

    if (metadata->limit_node) {
        ensure_i32_typed_register(ctx, guard_limit_reg, metadata->limit_node);
    }

    metadata->typed_hint_limit_reg = guard_limit_reg;

    if (ctx->allocator && metadata->typed_hint_limit_reg >= 0) {
        compiler_set_typed_residency_hint(ctx->allocator, metadata->typed_hint_limit_reg, true);
    }

    uint8_t guard_left = metadata->descending ? (uint8_t)guard_limit_reg
                                              : (uint8_t)loop_reg;
    uint8_t guard_right = metadata->descending ? (uint8_t)loop_reg
                                               : (uint8_t)guard_limit_reg;

    set_location_from_node(ctx, metadata->loop_node);
    emit_byte_to_buffer(ctx->bytecode, OP_JUMP_IF_NOT_I32_TYPED);
    emit_byte_to_buffer(ctx->bytecode, guard_left);
    emit_byte_to_buffer(ctx->bytecode, guard_right);
    int guard_patch = emit_jump_placeholder(ctx->bytecode, OP_JUMP_IF_NOT_I32_TYPED);
    if (guard_patch < 0) {
        ctx->has_compilation_errors = true;
        if (ctx->allocator && metadata->typed_hint_limit_reg >= 0) {
            compiler_set_typed_residency_hint(ctx->allocator, metadata->typed_hint_limit_reg, false);
        }
        if (guard_copy_reg >= 0 && ctx->allocator) {
            compiler_free_temp(ctx->allocator, guard_copy_reg);
        }
        if (frame) {
            leave_loop_context(ctx, frame, ctx->bytecode ? ctx->bytecode->count : loop_start);
            *metadata->loop_frame_ptr = NULL;
        }
        return false;
    }

    if (body_emitter) {
        body_emitter(ctx, body_data);
    }

    if (metadata->loop_frame_index >= 0) {
        frame = get_scope_frame_by_index(ctx, metadata->loop_frame_index);
        if (metadata->loop_frame_ptr) {
            *metadata->loop_frame_ptr = frame;
        }
    }

    int continue_target = ctx->bytecode ? ctx->bytecode->count : 0;
    if (metadata->update_continue_target) {
        update_loop_continue_target(ctx, frame, continue_target);
    }
    if (metadata->patch_continue_sites) {
        patch_continue_statements(ctx, continue_target);
    }

    set_location_from_node(ctx, metadata->loop_node);
    if (metadata->descending) {
        emit_byte_to_buffer(ctx->bytecode, OP_DEC_CMP_JMP);
    } else {
        emit_byte_to_buffer(ctx->bytecode, OP_INC_CMP_JMP);
    }
    emit_byte_to_buffer(ctx->bytecode, (uint8_t)loop_reg);
    emit_byte_to_buffer(ctx->bytecode, (uint8_t)guard_limit_reg);
    int back_off = loop_start - (ctx->bytecode->count + 2);
    emit_byte_to_buffer(ctx->bytecode, (uint8_t)(back_off & 0xFF));
    emit_byte_to_buffer(ctx->bytecode, (uint8_t)((back_off >> 8) & 0xFF));

    int end_target = ctx->bytecode ? ctx->bytecode->count : 0;
    ctx->current_loop_end = end_target;
    if (frame) {
        frame->end_offset = end_target;
    }

    patch_break_statements(ctx, end_target);

    if (!patch_jump(ctx->bytecode, guard_patch, end_target)) {
        ctx->has_compilation_errors = true;
        if (frame) {
            leave_loop_context(ctx, frame, end_target);
            if (metadata->loop_frame_ptr) {
                *metadata->loop_frame_ptr = NULL;
            }
        }
        if (ctx->allocator && metadata->typed_hint_limit_reg >= 0) {
            compiler_set_typed_residency_hint(ctx->allocator, metadata->typed_hint_limit_reg, false);
        }
        return false;
    }

    leave_loop_context(ctx, frame, end_target);
    if (metadata->loop_frame_ptr) {
        *metadata->loop_frame_ptr = NULL;
    }

    if (ctx->allocator && metadata->typed_hint_limit_reg >= 0) {
        compiler_set_typed_residency_hint(ctx->allocator, metadata->typed_hint_limit_reg, false);
    }

    if (guard_copy_reg >= 0 && ctx->allocator) {
        compiler_free_temp(ctx->allocator, guard_copy_reg);
    }

    return true;
}

typedef struct {
    TypedASTNode* body;
    bool body_is_block;
    int body_statement_count;
    bool has_increment;
} FusedWhileBodyData;

static void emit_fused_while_body(CompilerContext* ctx, void* user_data) {
    if (!ctx || !user_data) {
        return;
    }

    FusedWhileBodyData* data = (FusedWhileBodyData*)user_data;
    TypedASTNode* body = data->body;
    if (!body) {
        return;
    }

    if (data->body_is_block && data->body_statement_count > 0 &&
        body->original && body->original->type == NODE_BLOCK) {
        int limit = data->body_statement_count - 1;
        if (limit < 0) {
            limit = 0;
        }
        for (int i = 0; i < limit; i++) {
            TypedASTNode* stmt = body->typed.block.statements[i];
            if (stmt) {
                compile_statement(ctx, stmt);
            }
        }
    } else if (!data->body_is_block && !data->has_increment && body) {
        compile_statement(ctx, body);
    }
}

typedef struct {
    TypedASTNode* body;
} FusedForRangeBodyData;

static void emit_fused_for_range_body(CompilerContext* ctx, void* user_data) {
    if (!ctx || !user_data) {
        return;
    }

    FusedForRangeBodyData* data = (FusedForRangeBodyData*)user_data;
    if (!data->body) {
        return;
    }

    compile_block_with_scope(ctx, data->body, true);
}

void compile_while_statement(CompilerContext* ctx, TypedASTNode* while_stmt) {
    if (!ctx || !while_stmt) return;

    DEBUG_CODEGEN_PRINT("Compiling while statement");

    TypedASTNode* while_body = while_stmt->typed.whileStmt.body;
    TypedASTNode* condition_node = while_stmt->typed.whileStmt.condition;
    int initial_bytecode_count = ctx->bytecode ? ctx->bytecode->count : 0;
    int initial_patch_count = ctx->bytecode ? ctx->bytecode->patch_count : 0;
    FusedCounterLoopInfo fused_info;
    if (!try_prepare_fused_counter_loop(ctx, while_stmt, &fused_info)) {
        ctx->has_compilation_errors = true;
        return;
    }

    bool use_fused_inc = fused_info.can_fuse;
    const char* fused_index_name = fused_info.loop_var_name;
    TypedASTNode* fused_limit_node = fused_info.limit_node;
    bool fused_body_is_block = fused_info.body_is_block;
    int fused_block_count = fused_info.body_statement_count;
    bool fused_descending = fused_info.descending;

    Symbol* fused_symbol = NULL;
    int fused_loop_reg = -1;
    int fused_limit_reg = fused_info.limit_reg;
    int fused_limit_temp_reg = fused_info.use_adjusted_limit ? fused_info.adjusted_limit_reg : fused_limit_reg;
    bool fused_limit_is_temp = fused_info.limit_reg_is_temp;
    bool fused_limit_temp_is_temp = fused_info.use_adjusted_limit ? fused_info.adjusted_limit_is_temp : fused_limit_is_temp;

    if (use_fused_inc) {
        if (!fused_index_name || !fused_limit_node) {
            use_fused_inc = false;
        }
    }

    if (use_fused_inc) {
        const Type* limit_type = get_effective_type(fused_limit_node);
        if (!limit_type || limit_type->kind != TYPE_I32) {
            use_fused_inc = false;
        }
    }

    if (use_fused_inc) {
        bool is_upvalue = false;
        int upvalue_index = -1;
        fused_symbol = resolve_symbol(ctx->symbols, fused_index_name);
        fused_loop_reg = resolve_variable_or_upvalue(ctx, fused_index_name, &is_upvalue, &upvalue_index);

        const Type* loop_type = get_effective_type(condition_node ? condition_node->typed.binary.left : NULL);
        if (fused_symbol && fused_symbol->type) {
            loop_type = fused_symbol->type;
        }

        bool loop_type_ok = loop_type && loop_type->kind == TYPE_I32;
        const Type* limit_type = get_effective_type(fused_limit_node);
        if (!loop_type_ok && limit_type && limit_type->kind == TYPE_I32) {
            loop_type_ok = true;
        }

        if (!fused_symbol || !fused_symbol->is_mutable || !loop_type_ok ||
            fused_loop_reg < 0 || is_upvalue) {
            use_fused_inc = false;
        }
    }

    if (!use_fused_inc) {
        if (ctx->bytecode) {
            ctx->bytecode->count = initial_bytecode_count;
            if (ctx->bytecode->patch_count > initial_patch_count) {
                ctx->bytecode->patch_count = initial_patch_count;
            }
        }
        if (fused_info.use_adjusted_limit && fused_info.adjusted_limit_is_temp &&
            fused_info.adjusted_limit_reg >= 0) {
            compiler_free_temp(ctx->allocator, fused_info.adjusted_limit_reg);
        }
        if (fused_limit_is_temp && fused_limit_reg >= 0) {
            compiler_free_temp(ctx->allocator, fused_limit_reg);
        }
    }

    if (use_fused_inc) {
        if (condition_node && condition_node->typed.binary.left) {
            ensure_i32_typed_register(ctx, fused_loop_reg, condition_node->typed.binary.left);
        }

        int typed_hint_loop_reg = -1;
        int typed_hint_limit_reg = -1;

        if (ctx->allocator && fused_loop_reg >= 0) {
            compiler_set_typed_residency_hint(ctx->allocator, fused_loop_reg, true);
            typed_hint_loop_reg = fused_loop_reg;
        }

        int loop_start_fused = ctx->bytecode->count;
        ScopeFrame* loop_frame_fused = enter_loop_context(ctx, loop_start_fused);
        int loop_frame_index = loop_frame_fused ? loop_frame_fused->lexical_depth : -1;
        if (!loop_frame_fused) {
            DEBUG_CODEGEN_PRINT("Error: Failed to enter loop context");
            ctx->has_compilation_errors = true;
            if (fused_info.use_adjusted_limit && fused_limit_temp_is_temp &&
                fused_limit_temp_reg >= 0) {
                compiler_free_temp(ctx->allocator, fused_limit_temp_reg);
            }
            if (fused_limit_is_temp && fused_limit_reg >= 0) {
                compiler_free_temp(ctx->allocator, fused_limit_reg);
            }
            release_typed_hint(ctx, &typed_hint_loop_reg);
            release_typed_hint(ctx, &typed_hint_limit_reg);
            return;
        }

        if (while_stmt->original && while_stmt->original->type == NODE_WHILE) {
            loop_frame_fused->label = while_stmt->original->whileStmt.label;
        }

        update_loop_continue_target(ctx, loop_frame_fused, -1);

        DEBUG_CODEGEN_PRINT("While loop start at offset %d\n", loop_start_fused);

<<<<<<< HEAD
        int typed_hint_limit_reg = -1;
        int fused_limit_source_reg = fused_info.use_adjusted_limit ? fused_limit_temp_reg : fused_limit_reg;
        int fused_limit_guard_reg = -1;
        bool fused_limit_guard_is_temp = false;
        bool fused_limit_guard_is_frame = false;
        if (fused_limit_source_reg >= 0) {
            ensure_i32_typed_register(ctx, fused_limit_source_reg, fused_limit_node);
=======
        int fused_limit_guard_reg = fused_info.use_adjusted_limit ? fused_limit_temp_reg : fused_limit_reg;
        if (fused_limit_guard_reg >= 0) {
            bool guard_already_primed = false;
            if (fused_info.use_adjusted_limit && fused_limit_guard_reg == fused_limit_temp_reg) {
                guard_already_primed = fused_info.adjusted_limit_is_primed;
            } else if (fused_limit_guard_reg == fused_limit_reg) {
                guard_already_primed = fused_info.limit_reg_is_primed;
            }
            if (!guard_already_primed) {
                ensure_i32_typed_register(ctx, fused_limit_guard_reg,
                                          fused_info.use_adjusted_limit ? fused_limit_node : fused_limit_node);
                if (fused_info.use_adjusted_limit && fused_limit_guard_reg == fused_limit_temp_reg) {
                    fused_info.adjusted_limit_is_primed = true;
                } else if (fused_limit_guard_reg == fused_limit_reg) {
                    fused_info.limit_reg_is_primed = true;
                }
            }
>>>>>>> 22ab210c
        }

        fused_limit_guard_reg = compiler_alloc_temp(ctx->allocator);
        if (fused_limit_guard_reg != -1) {
            fused_limit_guard_is_temp = true;
        } else {
            fused_limit_guard_reg = compiler_alloc_frame(ctx->allocator);
            if (fused_limit_guard_reg == -1) {
                if (fused_info.use_adjusted_limit && fused_limit_temp_is_temp &&
                    fused_limit_temp_reg >= 0) {
                    compiler_free_temp(ctx->allocator, fused_limit_temp_reg);
                }
                if (fused_limit_is_temp && fused_limit_reg >= 0) {
                    compiler_free_temp(ctx->allocator, fused_limit_reg);
                }
                leave_loop_context(ctx, loop_frame_fused, ctx->bytecode->count);
                ctx->has_compilation_errors = true;
                return;
            }
            fused_limit_guard_is_frame = true;
        }

        set_location_from_node(ctx, while_stmt);
        emit_byte_to_buffer(ctx->bytecode, OP_MOVE_I32);
        emit_byte_to_buffer(ctx->bytecode, (uint8_t)fused_limit_guard_reg);
        emit_byte_to_buffer(ctx->bytecode, (uint8_t)fused_limit_source_reg);

        if (ctx->allocator) {
            compiler_set_typed_residency_hint(ctx->allocator, fused_limit_guard_reg, true);
            typed_hint_limit_reg = fused_limit_guard_reg;
        }

        uint8_t guard_left = fused_descending ?
            (uint8_t)(fused_limit_temp_is_temp ? fused_limit_temp_reg : fused_limit_reg) :
            (uint8_t)fused_loop_reg;
        uint8_t guard_right = fused_descending ?
            (uint8_t)fused_loop_reg :
            (uint8_t)(fused_limit_temp_is_temp ? fused_limit_temp_reg : fused_limit_reg);
        set_location_from_node(ctx, while_stmt);
        emit_byte_to_buffer(ctx->bytecode, OP_JUMP_IF_NOT_I32_TYPED);
<<<<<<< HEAD
        emit_byte_to_buffer(ctx->bytecode, (uint8_t)fused_loop_reg);
        emit_byte_to_buffer(ctx->bytecode, (uint8_t)fused_limit_guard_reg);
=======
        emit_byte_to_buffer(ctx->bytecode, guard_left);
        emit_byte_to_buffer(ctx->bytecode, guard_right);
>>>>>>> 22ab210c
        int end_patch = emit_jump_placeholder(ctx->bytecode, OP_JUMP_IF_NOT_I32_TYPED);
        if (end_patch < 0) {
            DEBUG_CODEGEN_PRINT("Error: Failed to allocate while-loop end placeholder\n");
            ctx->has_compilation_errors = true;
            leave_loop_context(ctx, loop_frame_fused, ctx->bytecode->count);
<<<<<<< HEAD
            goto fused_inc_cleanup;
=======
            if (fused_info.use_adjusted_limit && fused_limit_temp_is_temp &&
                fused_limit_temp_reg >= 0) {
                compiler_free_temp(ctx->allocator, fused_limit_temp_reg);
            }
            if (fused_limit_is_temp && fused_limit_reg >= 0) {
                compiler_free_temp(ctx->allocator, fused_limit_reg);
            }
            release_typed_hint(ctx, &typed_hint_loop_reg);
            release_typed_hint(ctx, &typed_hint_limit_reg);
            return;
>>>>>>> 22ab210c
        }
        if (fused_body_is_block && fused_block_count > 0 && while_body && while_body->original &&
            while_body->original->type == NODE_BLOCK) {
            for (int i = 0; i < fused_block_count; i++) {
                TypedASTNode* stmt = while_body->typed.block.statements[i];
                if (!stmt || stmt == fused_info.increment_stmt) {
                    continue;
                }
                compile_statement(ctx, stmt);
            }
        } else if (!fused_body_is_block && fused_info.has_increment == false && while_body) {
            compile_statement(ctx, while_body);
        }

        if (loop_frame_index >= 0) {
            loop_frame_fused = get_scope_frame_by_index(ctx, loop_frame_index);
        }

        int continue_target = ctx->bytecode->count;
        update_loop_continue_target(ctx, loop_frame_fused, continue_target);
        patch_continue_statements(ctx, continue_target);

        set_location_from_node(ctx, while_stmt);
        uint8_t limit_for_fused = (uint8_t)(fused_limit_temp_is_temp ? fused_limit_temp_reg : fused_limit_reg);
        if (fused_descending) {
            emit_byte_to_buffer(ctx->bytecode, OP_DEC_CMP_JMP);
        } else {
            emit_byte_to_buffer(ctx->bytecode, OP_INC_CMP_JMP);
        }
        emit_byte_to_buffer(ctx->bytecode, (uint8_t)fused_loop_reg);
<<<<<<< HEAD
        emit_byte_to_buffer(ctx->bytecode, (uint8_t)fused_limit_guard_reg);
=======
        emit_byte_to_buffer(ctx->bytecode, limit_for_fused);
>>>>>>> 22ab210c
        int back_off = loop_start_fused - (ctx->bytecode->count + 2);
        // OP_INC_CMP_JMP reads its offset as a big-endian signed 16-bit value.
        uint16_t encoded_back_off = (uint16_t)back_off;
        emit_byte_to_buffer(ctx->bytecode, (uint8_t)((encoded_back_off >> 8) & 0xFF));
        emit_byte_to_buffer(ctx->bytecode, (uint8_t)(encoded_back_off & 0xFF));

        int end_target = ctx->bytecode->count;
        ctx->current_loop_end = end_target;
        if (loop_frame_fused) {
            loop_frame_fused->end_offset = end_target;
        }
        patch_break_statements(ctx, end_target);

        if (!patch_jump(ctx->bytecode, end_patch, end_target)) {
            DEBUG_CODEGEN_PRINT("Error: Failed to patch while-loop end jump to %d\n", end_target);
            ctx->has_compilation_errors = true;
            leave_loop_context(ctx, loop_frame_fused, end_target);
<<<<<<< HEAD
            goto fused_inc_cleanup;
=======
            if (fused_limit_temp_is_temp) {
                compiler_free_temp(ctx->allocator, fused_limit_temp_reg);
            }
            if (fused_limit_is_temp) {
                compiler_free_temp(ctx->allocator, fused_limit_reg);
            }
            release_typed_hint(ctx, &typed_hint_loop_reg);
            release_typed_hint(ctx, &typed_hint_limit_reg);
            return;
>>>>>>> 22ab210c
        }
        DEBUG_CODEGEN_PRINT("Patched end jump to %d\n", end_target);

        leave_loop_context(ctx, loop_frame_fused, end_target);

<<<<<<< HEAD
        if (fused_symbol) {
            mark_symbol_as_loop_variable(fused_symbol);
            mark_symbol_arithmetic_heavy(fused_symbol);
        }

        DEBUG_CODEGEN_PRINT("While statement compilation completed (fused inc path)");
fused_inc_cleanup:
        if (ctx->allocator && typed_hint_limit_reg >= 0) {
            compiler_set_typed_residency_hint(ctx->allocator, typed_hint_limit_reg, false);
        }
        if (fused_limit_guard_is_temp && fused_limit_guard_reg >= MP_TEMP_REG_START &&
            fused_limit_guard_reg <= MP_TEMP_REG_END) {
            compiler_free_temp(ctx->allocator, fused_limit_guard_reg);
            fused_limit_guard_reg = -1;
        }
        if (fused_limit_guard_is_frame && fused_limit_guard_reg >= 0) {
            compiler_free_register(ctx->allocator, fused_limit_guard_reg);
            fused_limit_guard_reg = -1;
        }
=======
        release_typed_hint(ctx, &typed_hint_loop_reg);
        release_typed_hint(ctx, &typed_hint_limit_reg);
>>>>>>> 22ab210c
        if (fused_info.use_adjusted_limit && fused_limit_temp_is_temp &&
            fused_limit_temp_reg >= 0) {
            compiler_free_temp(ctx->allocator, fused_limit_temp_reg);
            fused_limit_temp_reg = -1;
        }
        if (fused_limit_is_temp && fused_limit_reg >= 0) {
            compiler_free_temp(ctx->allocator, fused_limit_reg);
            fused_limit_reg = -1;
        }

        return;
    }

    int loop_start = ctx->bytecode->count;
    ScopeFrame* loop_frame = enter_loop_context(ctx, loop_start);
    int loop_frame_index = loop_frame ? loop_frame->lexical_depth : -1;
    if (!loop_frame) {
        DEBUG_CODEGEN_PRINT("Error: Failed to enter loop context");
        ctx->has_compilation_errors = true;
        return;
    }

    if (while_stmt->original && while_stmt->original->type == NODE_WHILE) {
        loop_frame->label = while_stmt->original->whileStmt.label;
    }

    uint16_t loop_id = ctx->current_loop_id;

    DEBUG_CODEGEN_PRINT("While loop start at offset %d (loop_id=%u)\n", loop_start, loop_id);

    int condition_reg = compile_expression(ctx, while_stmt->typed.whileStmt.condition);
    if (condition_reg == -1) {
        DEBUG_CODEGEN_PRINT("Error: Failed to compile while condition");
        ctx->has_compilation_errors = true;
        leave_loop_context(ctx, loop_frame, loop_start);
        return;
    }

    set_location_from_node(ctx, while_stmt);
    int end_patch = -1;
    emit_byte_to_buffer(ctx->bytecode, OP_BRANCH_TYPED);
    emit_byte_to_buffer(ctx->bytecode, (uint8_t)((loop_id >> 8) & 0xFF));
    emit_byte_to_buffer(ctx->bytecode, (uint8_t)(loop_id & 0xFF));
    emit_byte_to_buffer(ctx->bytecode, (uint8_t)condition_reg);
    end_patch = emit_jump_placeholder(ctx->bytecode, OP_BRANCH_TYPED);
    if (end_patch < 0) {
        DEBUG_CODEGEN_PRINT("Error: Failed to allocate while-loop end placeholder\n");
        ctx->has_compilation_errors = true;
        if (condition_reg >= MP_TEMP_REG_START && condition_reg <= MP_TEMP_REG_END) {
            compiler_free_temp(ctx->allocator, condition_reg);
        }
        leave_loop_context(ctx, loop_frame, ctx->bytecode->count);
        return;
    }
    DEBUG_CODEGEN_PRINT("Emitted OP_BRANCH_TYPED loop=%u R%d (placeholder index %d)\n",
           loop_id, condition_reg, end_patch);

    if (condition_reg >= MP_TEMP_REG_START && condition_reg <= MP_TEMP_REG_END) {
        compiler_free_temp(ctx->allocator, condition_reg);
    }

    compile_block_with_scope(ctx, while_body, false);

    if (loop_frame_index >= 0) {
        loop_frame = get_scope_frame_by_index(ctx, loop_frame_index);
    }

    int back_jump_distance = (ctx->bytecode->count + 2) - loop_start;
    if (back_jump_distance >= 0 && back_jump_distance <= 255) {
        set_location_from_node(ctx, while_stmt);
        emit_byte_to_buffer(ctx->bytecode, OP_LOOP_SHORT);
        emit_byte_to_buffer(ctx->bytecode, (uint8_t)back_jump_distance);
        DEBUG_CODEGEN_PRINT("Emitted OP_LOOP_SHORT with offset %d (back to start)\n", back_jump_distance);
    } else {
        int back_jump_offset = loop_start - (ctx->bytecode->count + 3);
        set_location_from_node(ctx, while_stmt);
        emit_byte_to_buffer(ctx->bytecode, OP_JUMP);
        emit_byte_to_buffer(ctx->bytecode, (back_jump_offset >> 8) & 0xFF);
        emit_byte_to_buffer(ctx->bytecode, back_jump_offset & 0xFF);
        DEBUG_CODEGEN_PRINT("Emitted OP_JUMP with offset %d (back to start)\n", back_jump_offset);
    }

    int end_target = ctx->bytecode->count;
    ctx->current_loop_end = end_target;
    if (loop_frame) {
        loop_frame->end_offset = end_target;
    }

    patch_break_statements(ctx, end_target);

    if (!patch_jump(ctx->bytecode, end_patch, end_target)) {
        DEBUG_CODEGEN_PRINT("Error: Failed to patch while-loop end jump to %d\n", end_target);
        ctx->has_compilation_errors = true;
        leave_loop_context(ctx, loop_frame, end_target);
        return;
    }
    DEBUG_CODEGEN_PRINT("Patched end jump to %d\n", end_target);

    leave_loop_context(ctx, loop_frame, end_target);
    DEBUG_CODEGEN_PRINT("While statement compilation completed");
}


void compile_for_range_statement(CompilerContext* ctx, TypedASTNode* for_stmt) {
    if (!ctx || !for_stmt) {
        return;
    }

    DEBUG_CODEGEN_PRINT("Compiling for range statement");

    SymbolTable* old_scope = ctx->symbols;
    bool created_scope = false;
    ctx->symbols = create_symbol_table(old_scope);
    if (!ctx->symbols) {
        ctx->symbols = old_scope;
        ctx->has_compilation_errors = true;
        return;
    }
    created_scope = true;

    if (ctx->allocator) {
        compiler_enter_scope(ctx->allocator);
    }

    ScopeFrame* scope_frame = NULL;
    int scope_frame_index = -1;
    if (ctx->scopes) {
        scope_frame = scope_stack_push(ctx->scopes, SCOPE_KIND_LEXICAL);
        if (scope_frame) {
            scope_frame->symbols = ctx->symbols;
            scope_frame->start_offset = ctx->bytecode ? ctx->bytecode->count : 0;
            scope_frame->end_offset = scope_frame->start_offset;
            scope_frame_index = scope_frame->lexical_depth;
        }
    }

    ScopeFrame* loop_frame = NULL;
    int loop_frame_index = -1;
    bool success = false;

    int start_reg = -1;
    int end_reg = -1;
    int step_reg = -1;
    int loop_var_reg = -1;
    int positive_guard_limit_reg = -1;
    bool positive_guard_limit_is_temp = false;
    bool positive_guard_limit_is_frame = false;
    int negative_guard_limit_reg = -1;
    bool negative_guard_limit_is_temp = false;
    bool negative_guard_limit_is_frame = false;
    int fused_guard_limit_reg = -1;
    bool fused_guard_limit_is_temp = false;
    bool fused_guard_limit_is_frame = false;
    int step_nonneg_reg = -1;
    int zero_reg = -1;
    int limit_temp_reg = -1; // temp for inclusive fused limit (end+1)
    int typed_hint_loop_reg = -1;
    int typed_hint_limit_reg = -1;
    bool end_reg_is_temp = false;
    bool step_reg_was_temp = false;
    bool limit_temp_reg_is_temp = false;

    const char* loop_var_name = NULL;
    if (for_stmt->original && for_stmt->original->forRange.varName) {
        loop_var_name = for_stmt->original->forRange.varName;
    } else if (for_stmt->typed.forRange.varName) {
        loop_var_name = for_stmt->typed.forRange.varName;
    }

    if (!loop_var_name) {
        ctx->has_compilation_errors = true;
        goto cleanup;
    }

    TypedASTNode* start_node = for_stmt->typed.forRange.start;
    TypedASTNode* end_node = for_stmt->typed.forRange.end;

    if (!start_node || !end_node) {
        ctx->has_compilation_errors = true;
        goto cleanup;
    }

    start_reg = compile_expression(ctx, start_node);
    if (start_reg == -1) {
        ctx->has_compilation_errors = true;
        goto cleanup;
    }

    FusedCounterLoopInfo fused_info;
    if (!try_prepare_fused_counter_loop(ctx, for_stmt, &fused_info)) {
        ctx->has_compilation_errors = true;
        goto cleanup;
    }

    if (fused_info.loop_var_name) {
        loop_var_name = fused_info.loop_var_name;
    }

    end_reg = fused_info.limit_reg;
    end_reg_is_temp = fused_info.limit_reg_is_temp;
    if (end_reg < 0) {
        ctx->has_compilation_errors = true;
        goto cleanup;
    }

    step_reg = fused_info.step_reg;
    step_reg_was_temp = fused_info.step_reg_is_temp;
    if (step_reg < 0) {
        ctx->has_compilation_errors = true;
        goto cleanup;
    }

    bool step_known_positive = fused_info.step_known_positive;
    bool step_known_negative = fused_info.step_known_negative;
    bool fused_descending = fused_info.descending;

    limit_temp_reg = fused_info.use_adjusted_limit ? fused_info.adjusted_limit_reg : -1;
    limit_temp_reg_is_temp = fused_info.use_adjusted_limit ? fused_info.adjusted_limit_is_temp : false;
    bool can_fuse_inc_cmp = fused_info.can_fuse;

    if (!step_known_positive && !step_known_negative) {
        zero_reg = compiler_alloc_temp(ctx->allocator);
        if (zero_reg == -1) {
            ctx->has_compilation_errors = true;
            goto cleanup;
        }
        set_location_from_node(ctx, for_stmt);
        emit_load_constant(ctx, zero_reg, I32_VAL(0));

        step_nonneg_reg = compiler_alloc_temp(ctx->allocator);
        if (step_nonneg_reg == -1) {
            ctx->has_compilation_errors = true;
            goto cleanup;
        }
        set_location_from_node(ctx, for_stmt);
        emit_byte_to_buffer(ctx->bytecode, OP_GE_I32_R);
        emit_byte_to_buffer(ctx->bytecode, step_nonneg_reg);
        emit_byte_to_buffer(ctx->bytecode, step_reg);
        emit_byte_to_buffer(ctx->bytecode, zero_reg);

        if (zero_reg >= MP_TEMP_REG_START && zero_reg <= MP_TEMP_REG_END) {
            compiler_free_temp(ctx->allocator, zero_reg);
        }
        zero_reg = -1;
    }

    loop_var_reg = compiler_alloc_frame(ctx->allocator);
    if (loop_var_reg == -1) {
        ctx->has_compilation_errors = true;
        goto cleanup;
    }

    Symbol* loop_symbol = register_variable(ctx, ctx->symbols, loop_var_name,
                                            loop_var_reg,
                                            getPrimitiveType(TYPE_I32), true, true,
                                            for_stmt->original->location, true);
    if (!loop_symbol) {
        ctx->has_compilation_errors = true;
        goto cleanup;
    }
    if (ctx->allocator) {
        compiler_set_typed_residency_hint(ctx->allocator, loop_var_reg, true);
        typed_hint_loop_reg = loop_var_reg;
    }
    mark_symbol_as_loop_variable(loop_symbol);
    mark_symbol_arithmetic_heavy(loop_symbol);

    set_location_from_node(ctx, for_stmt);
    emit_byte_to_buffer(ctx->bytecode, OP_MOVE_I32);
    emit_byte_to_buffer(ctx->bytecode, loop_var_reg);
    emit_byte_to_buffer(ctx->bytecode, start_reg);

    if (start_reg >= MP_TEMP_REG_START && start_reg <= MP_TEMP_REG_END) {
        compiler_free_temp(ctx->allocator, start_reg);
        start_reg = -1;
    }

    int loop_start = ctx->bytecode ? ctx->bytecode->count : 0;
    loop_frame = enter_loop_context(ctx, loop_start);
    if (!loop_frame) {
        ctx->has_compilation_errors = true;
        goto cleanup;
    }
    loop_frame_index = loop_frame->lexical_depth;
    if (loop_frame) {
        loop_frame->label = for_stmt->typed.forRange.label;
    }
    uint16_t loop_id = ctx->current_loop_id;
    (void)loop_id;
    ctx->current_loop_continue = -1;
    loop_frame->continue_offset = -1;

<<<<<<< HEAD
=======
    if (can_fuse_inc_cmp) {
        FusedForRangeBodyData body_data = {
            .body = for_stmt->typed.forRange.body,
        };

        int adjusted_limit_reg = limit_temp_reg >= 0 ? limit_temp_reg : -1;
        int hint_reg = adjusted_limit_reg >= 0 ? adjusted_limit_reg : end_reg;

        FusedLoopEmitMetadata metadata = {
            .loop_node = for_stmt,
            .loop_frame_ptr = &loop_frame,
            .loop_frame_index = loop_frame_index,
            .loop_start = loop_start,
            .patch_continue_sites = true,
            .update_continue_target = true,
            .limit_node = fused_info.limit_node,
            .typed_hint_limit_reg = hint_reg,
            .limit_reg_is_temp = end_reg_is_temp,
            .adjusted_limit_is_temp = limit_temp_reg_is_temp,
            .descending = fused_descending,
        };

        bool fused_ok = emit_fused_numeric_loop(ctx,
                                                loop_var_reg,
                                                end_reg,
                                                adjusted_limit_reg,
                                                emit_fused_for_range_body,
                                                &body_data,
                                                &metadata);
        if (!fused_ok) {
            goto cleanup;
        }

        loop_frame = NULL;
        loop_frame_index = -1;
        typed_hint_limit_reg = -1;
        success = true;
        goto cleanup;
    }

    condition_reg = compiler_alloc_temp(ctx->allocator);
    if (condition_reg == -1) {
        ctx->has_compilation_errors = true;
        goto cleanup;
    }

>>>>>>> 22ab210c
    // If we can use fused INC_CMP_JMP, prefer the precomputed adjusted limit when available
    int limit_reg_used = end_reg;
    int limit_source_reg = end_reg;
    if (limit_temp_reg >= 0) {
        limit_source_reg = limit_temp_reg;
    }

<<<<<<< HEAD
    if (can_fuse_inc_cmp) {
        if (limit_source_reg >= 0) {
            ensure_i32_typed_register(ctx, limit_source_reg, fused_info.limit_node);
        }

        fused_guard_limit_reg = compiler_alloc_temp(ctx->allocator);
        if (fused_guard_limit_reg != -1) {
            fused_guard_limit_is_temp = true;
        } else {
            fused_guard_limit_reg = compiler_alloc_frame(ctx->allocator);
            if (fused_guard_limit_reg == -1) {
                ctx->has_compilation_errors = true;
                goto cleanup;
            }
            fused_guard_limit_is_frame = true;
        }

        set_location_from_node(ctx, for_stmt);
        emit_byte_to_buffer(ctx->bytecode, OP_MOVE_I32);
        emit_byte_to_buffer(ctx->bytecode, (uint8_t)fused_guard_limit_reg);
        emit_byte_to_buffer(ctx->bytecode, (uint8_t)limit_source_reg);

        limit_reg_used = fused_guard_limit_reg;

        if (ctx->allocator) {
            compiler_set_typed_residency_hint(ctx->allocator, limit_reg_used, true);
            typed_hint_limit_reg = limit_reg_used;
        }
    } else {
        if (end_reg >= 0) {
            ensure_i32_typed_register(ctx, end_reg, fused_info.limit_node);
        }
        if (ctx->allocator && end_reg >= 0) {
            compiler_set_typed_residency_hint(ctx->allocator, end_reg, true);
            typed_hint_limit_reg = end_reg;
        }
    }

    int guard_patches[2] = {-1, -1};
    int guard_patch_count = 0;
    set_location_from_node(ctx, for_stmt);
    if (can_fuse_inc_cmp) {
        emit_byte_to_buffer(ctx->bytecode, OP_JUMP_IF_NOT_I32_TYPED);
        emit_byte_to_buffer(ctx->bytecode, (uint8_t)loop_var_reg);
        emit_byte_to_buffer(ctx->bytecode, (uint8_t)limit_reg_used);
        guard_patches[guard_patch_count] =
            emit_jump_placeholder(ctx->bytecode, OP_JUMP_IF_NOT_I32_TYPED);
        if (guard_patches[guard_patch_count] < 0) {
            ctx->has_compilation_errors = true;
            goto cleanup;
        }
        guard_patch_count++;
    } else {
        bool need_positive_guard = step_known_positive || !step_known_negative;
        bool need_negative_guard = step_known_negative || !step_known_positive;
=======
    if (can_fuse_inc_cmp && limit_reg_used >= 0) {
        bool guard_already_primed = false;
        if (fused_info.use_adjusted_limit && limit_reg_used == limit_temp_reg) {
            guard_already_primed = fused_info.adjusted_limit_is_primed;
        } else if (limit_reg_used == fused_info.limit_reg) {
            guard_already_primed = fused_info.limit_reg_is_primed;
        }
        if (!guard_already_primed) {
            ensure_i32_typed_register(ctx, limit_reg_used, fused_info.limit_node);
            if (fused_info.use_adjusted_limit && limit_reg_used == limit_temp_reg) {
                fused_info.adjusted_limit_is_primed = true;
            } else if (limit_reg_used == fused_info.limit_reg) {
                fused_info.limit_reg_is_primed = true;
            }
        }
    }

    set_location_from_node(ctx, for_stmt);
    if (for_stmt->typed.forRange.inclusive) {
        emit_byte_to_buffer(ctx->bytecode, OP_LE_I32_TYPED);
    } else {
        emit_byte_to_buffer(ctx->bytecode, OP_LT_I32_TYPED);
    }
    emit_byte_to_buffer(ctx->bytecode, condition_reg);
    emit_byte_to_buffer(ctx->bytecode, loop_var_reg);
    emit_byte_to_buffer(ctx->bytecode, (uint8_t)end_reg);
>>>>>>> 22ab210c

        if (need_positive_guard) {
            positive_guard_limit_reg = compiler_alloc_temp(ctx->allocator);
            if (positive_guard_limit_reg != -1) {
                positive_guard_limit_is_temp = true;
            } else {
                positive_guard_limit_reg = compiler_alloc_frame(ctx->allocator);
                if (positive_guard_limit_reg == -1) {
                    ctx->has_compilation_errors = true;
                    goto cleanup;
                }
                positive_guard_limit_is_frame = true;
            }

            set_location_from_node(ctx, for_stmt);
            if (for_stmt->typed.forRange.inclusive) {
                if (limit_temp_reg >= 0) {
                    emit_byte_to_buffer(ctx->bytecode, OP_MOVE_I32);
                    emit_byte_to_buffer(ctx->bytecode, (uint8_t)positive_guard_limit_reg);
                    emit_byte_to_buffer(ctx->bytecode, (uint8_t)limit_temp_reg);
                } else {
                    emit_byte_to_buffer(ctx->bytecode, OP_MOVE_I32);
                    emit_byte_to_buffer(ctx->bytecode, (uint8_t)positive_guard_limit_reg);
                    emit_byte_to_buffer(ctx->bytecode, (uint8_t)end_reg);
                    emit_byte_to_buffer(ctx->bytecode, OP_ADD_I32_IMM);
                    emit_byte_to_buffer(ctx->bytecode, (uint8_t)positive_guard_limit_reg);
                    emit_byte_to_buffer(ctx->bytecode, (uint8_t)positive_guard_limit_reg);
                    int32_t one = 1;
                    emit_byte_to_buffer(ctx->bytecode, (uint8_t)(one & 0xFF));
                    emit_byte_to_buffer(ctx->bytecode, (uint8_t)((one >> 8) & 0xFF));
                    emit_byte_to_buffer(ctx->bytecode, (uint8_t)((one >> 16) & 0xFF));
                    emit_byte_to_buffer(ctx->bytecode, (uint8_t)((one >> 24) & 0xFF));
                }
            } else {
                emit_byte_to_buffer(ctx->bytecode, OP_MOVE_I32);
                emit_byte_to_buffer(ctx->bytecode, (uint8_t)positive_guard_limit_reg);
                emit_byte_to_buffer(ctx->bytecode, (uint8_t)end_reg);
            }
        }

        if (need_negative_guard) {
            negative_guard_limit_reg = compiler_alloc_temp(ctx->allocator);
            if (negative_guard_limit_reg != -1) {
                negative_guard_limit_is_temp = true;
            } else {
                negative_guard_limit_reg = compiler_alloc_frame(ctx->allocator);
                if (negative_guard_limit_reg == -1) {
                    ctx->has_compilation_errors = true;
                    goto cleanup;
                }
                negative_guard_limit_is_frame = true;
            }

            set_location_from_node(ctx, for_stmt);
            emit_byte_to_buffer(ctx->bytecode, OP_MOVE_I32);
            emit_byte_to_buffer(ctx->bytecode, (uint8_t)negative_guard_limit_reg);
            emit_byte_to_buffer(ctx->bytecode, (uint8_t)end_reg);
            if (for_stmt->typed.forRange.inclusive) {
                emit_byte_to_buffer(ctx->bytecode, OP_SUB_I32_IMM);
                emit_byte_to_buffer(ctx->bytecode, (uint8_t)negative_guard_limit_reg);
                emit_byte_to_buffer(ctx->bytecode, (uint8_t)negative_guard_limit_reg);
                int32_t one = 1;
                emit_byte_to_buffer(ctx->bytecode, (uint8_t)(one & 0xFF));
                emit_byte_to_buffer(ctx->bytecode, (uint8_t)((one >> 8) & 0xFF));
                emit_byte_to_buffer(ctx->bytecode, (uint8_t)((one >> 16) & 0xFF));
                emit_byte_to_buffer(ctx->bytecode, (uint8_t)((one >> 24) & 0xFF));
            }
        }

        if (need_positive_guard && !need_negative_guard) {
            set_location_from_node(ctx, for_stmt);
            emit_byte_to_buffer(ctx->bytecode, OP_JUMP_IF_NOT_I32_TYPED);
            emit_byte_to_buffer(ctx->bytecode, (uint8_t)loop_var_reg);
            emit_byte_to_buffer(ctx->bytecode, (uint8_t)positive_guard_limit_reg);
            guard_patches[guard_patch_count] =
                emit_jump_placeholder(ctx->bytecode, OP_JUMP_IF_NOT_I32_TYPED);
            if (guard_patches[guard_patch_count] < 0) {
                ctx->has_compilation_errors = true;
                goto cleanup;
            }
            guard_patch_count++;
        } else if (!need_positive_guard && need_negative_guard) {
            set_location_from_node(ctx, for_stmt);
            emit_byte_to_buffer(ctx->bytecode, OP_JUMP_IF_NOT_I32_TYPED);
            emit_byte_to_buffer(ctx->bytecode, (uint8_t)negative_guard_limit_reg);
            emit_byte_to_buffer(ctx->bytecode, (uint8_t)loop_var_reg);
            guard_patches[guard_patch_count] =
                emit_jump_placeholder(ctx->bytecode, OP_JUMP_IF_NOT_I32_TYPED);
            if (guard_patches[guard_patch_count] < 0) {
                ctx->has_compilation_errors = true;
                goto cleanup;
            }
            guard_patch_count++;
        } else {
            if (step_nonneg_reg == -1) {
                ctx->has_compilation_errors = true;
                goto cleanup;
            }

            int select_neg_patch = -1;
            int skip_neg_patch = -1;

            set_location_from_node(ctx, for_stmt);
            emit_byte_to_buffer(ctx->bytecode, OP_JUMP_IF_NOT_R);
            emit_byte_to_buffer(ctx->bytecode, (uint8_t)step_nonneg_reg);
            select_neg_patch = emit_jump_placeholder(ctx->bytecode, OP_JUMP_IF_NOT_R);
            if (select_neg_patch < 0) {
                ctx->has_compilation_errors = true;
                goto cleanup;
            }

            set_location_from_node(ctx, for_stmt);
            emit_byte_to_buffer(ctx->bytecode, OP_JUMP_IF_NOT_I32_TYPED);
            emit_byte_to_buffer(ctx->bytecode, (uint8_t)loop_var_reg);
            emit_byte_to_buffer(ctx->bytecode, (uint8_t)positive_guard_limit_reg);
            guard_patches[guard_patch_count] =
                emit_jump_placeholder(ctx->bytecode, OP_JUMP_IF_NOT_I32_TYPED);
            if (guard_patches[guard_patch_count] < 0) {
                ctx->has_compilation_errors = true;
                goto cleanup;
            }
            guard_patch_count++;

            set_location_from_node(ctx, for_stmt);
            emit_byte_to_buffer(ctx->bytecode, OP_JUMP);
            skip_neg_patch = emit_jump_placeholder(ctx->bytecode, OP_JUMP);
            if (skip_neg_patch < 0) {
                ctx->has_compilation_errors = true;
                goto cleanup;
            }

<<<<<<< HEAD
            if (!patch_jump(ctx->bytecode, select_neg_patch, ctx->bytecode->count)) {
                ctx->has_compilation_errors = true;
                goto cleanup;
            }

            set_location_from_node(ctx, for_stmt);
            emit_byte_to_buffer(ctx->bytecode, OP_JUMP_IF_NOT_I32_TYPED);
            emit_byte_to_buffer(ctx->bytecode, (uint8_t)negative_guard_limit_reg);
            emit_byte_to_buffer(ctx->bytecode, (uint8_t)loop_var_reg);
            guard_patches[guard_patch_count] =
                emit_jump_placeholder(ctx->bytecode, OP_JUMP_IF_NOT_I32_TYPED);
            if (guard_patches[guard_patch_count] < 0) {
                ctx->has_compilation_errors = true;
                goto cleanup;
            }
            guard_patch_count++;

            if (!patch_jump(ctx->bytecode, skip_neg_patch, ctx->bytecode->count)) {
                ctx->has_compilation_errors = true;
                goto cleanup;
            }
        }
=======
    int end_patch = -1;
    set_location_from_node(ctx, for_stmt);
    emit_byte_to_buffer(ctx->bytecode, OP_BRANCH_TYPED);
    emit_byte_to_buffer(ctx->bytecode, (uint8_t)((loop_id >> 8) & 0xFF));
    emit_byte_to_buffer(ctx->bytecode, (uint8_t)(loop_id & 0xFF));
    emit_byte_to_buffer(ctx->bytecode, (uint8_t)condition_reg);
    end_patch = emit_jump_placeholder(ctx->bytecode, OP_BRANCH_TYPED);
    if (end_patch < 0) {
        ctx->has_compilation_errors = true;
        goto cleanup;
>>>>>>> 22ab210c
    }

    compile_block_with_scope(ctx, for_stmt->typed.forRange.body, true);

    if (loop_frame_index >= 0) {
        loop_frame = get_scope_frame_by_index(ctx, loop_frame_index);
    }

    int continue_target = ctx->bytecode->count;
    update_loop_continue_target(ctx, loop_frame, continue_target);

    set_location_from_node(ctx, for_stmt);
    emit_byte_to_buffer(ctx->bytecode, OP_ADD_I32_TYPED);
    emit_byte_to_buffer(ctx->bytecode, loop_var_reg);
    emit_byte_to_buffer(ctx->bytecode, loop_var_reg);
    emit_byte_to_buffer(ctx->bytecode, step_reg);

    patch_continue_statements(ctx, continue_target);

    int back_jump_distance = (ctx->bytecode->count + 2) - loop_start;
    if (back_jump_distance >= 0 && back_jump_distance <= 255) {
        set_location_from_node(ctx, for_stmt);
<<<<<<< HEAD
        emit_byte_to_buffer(ctx->bytecode, OP_INC_CMP_JMP);
        emit_byte_to_buffer(ctx->bytecode, (uint8_t)loop_var_reg);
        emit_byte_to_buffer(ctx->bytecode, (uint8_t)limit_reg_used);
        // back offset is relative to address after the 2-byte offset we emit now
        int back_off = loop_start - (ctx->bytecode->count + 2);
        // OP_INC_CMP_JMP reads offset as a big-endian signed 16-bit value
        uint16_t encoded_back_off = (uint16_t)back_off;
        emit_byte_to_buffer(ctx->bytecode, (uint8_t)((encoded_back_off >> 8) & 0xFF));
        emit_byte_to_buffer(ctx->bytecode, (uint8_t)(encoded_back_off & 0xFF));
    } else {
        patch_continue_statements(ctx, continue_target);

        set_location_from_node(ctx, for_stmt);
        emit_byte_to_buffer(ctx->bytecode, OP_ADD_I32_TYPED);
        emit_byte_to_buffer(ctx->bytecode, loop_var_reg);
        emit_byte_to_buffer(ctx->bytecode, loop_var_reg);
        emit_byte_to_buffer(ctx->bytecode, step_reg);

        int back_jump_distance = (ctx->bytecode->count + 2) - loop_start;
        if (back_jump_distance >= 0 && back_jump_distance <= 255) {
            set_location_from_node(ctx, for_stmt);
            emit_byte_to_buffer(ctx->bytecode, OP_LOOP_SHORT);
            emit_byte_to_buffer(ctx->bytecode, (uint8_t)back_jump_distance);
        } else {
            int back_jump_offset = loop_start - (ctx->bytecode->count + 3);
            set_location_from_node(ctx, for_stmt);
            emit_byte_to_buffer(ctx->bytecode, OP_JUMP);
            emit_byte_to_buffer(ctx->bytecode, (back_jump_offset >> 8) & 0xFF);
            emit_byte_to_buffer(ctx->bytecode, back_jump_offset & 0xFF);
        }
=======
        emit_byte_to_buffer(ctx->bytecode, OP_LOOP_SHORT);
        emit_byte_to_buffer(ctx->bytecode, (uint8_t)back_jump_distance);
    } else {
        int back_jump_offset = loop_start - (ctx->bytecode->count + 3);
        set_location_from_node(ctx, for_stmt);
        emit_byte_to_buffer(ctx->bytecode, OP_JUMP);
        emit_byte_to_buffer(ctx->bytecode, (back_jump_offset >> 8) & 0xFF);
        emit_byte_to_buffer(ctx->bytecode, back_jump_offset & 0xFF);
>>>>>>> 22ab210c
    }

    int end_target = ctx->bytecode->count;
    ctx->current_loop_end = end_target;

    for (int i = 0; i < guard_patch_count; i++) {
        if (!patch_jump(ctx->bytecode, guard_patches[i], end_target)) {
            ctx->has_compilation_errors = true;
            goto cleanup;
        }
    }

    patch_break_statements(ctx, end_target);

    leave_loop_context(ctx, loop_frame, end_target);
    loop_frame = NULL;
    loop_frame_index = -1;
    success = true;

cleanup:
    if (loop_frame) {
        ScopeFrame* refreshed = get_scope_frame_by_index(ctx, loop_frame_index);
        leave_loop_context(ctx, refreshed,
                           ctx->bytecode ? ctx->bytecode->count : 0);
        loop_frame = NULL;
        loop_frame_index = -1;
    }

    release_typed_hint(ctx, &typed_hint_loop_reg);
    release_typed_hint(ctx, &typed_hint_limit_reg);

    if (fused_guard_limit_is_temp && fused_guard_limit_reg >= MP_TEMP_REG_START &&
        fused_guard_limit_reg <= MP_TEMP_REG_END) {
        compiler_free_temp(ctx->allocator, fused_guard_limit_reg);
        fused_guard_limit_reg = -1;
    }
    if (fused_guard_limit_is_frame && fused_guard_limit_reg >= 0) {
        compiler_free_register(ctx->allocator, fused_guard_limit_reg);
        fused_guard_limit_reg = -1;
    }

    if (positive_guard_limit_is_temp && positive_guard_limit_reg >= MP_TEMP_REG_START &&
        positive_guard_limit_reg <= MP_TEMP_REG_END) {
        compiler_free_temp(ctx->allocator, positive_guard_limit_reg);
        positive_guard_limit_reg = -1;
    }
    if (positive_guard_limit_is_frame && positive_guard_limit_reg >= 0) {
        compiler_free_register(ctx->allocator, positive_guard_limit_reg);
        positive_guard_limit_reg = -1;
    }
    if (negative_guard_limit_is_temp && negative_guard_limit_reg >= MP_TEMP_REG_START &&
        negative_guard_limit_reg <= MP_TEMP_REG_END) {
        compiler_free_temp(ctx->allocator, negative_guard_limit_reg);
        negative_guard_limit_reg = -1;
    }
    if (negative_guard_limit_is_frame && negative_guard_limit_reg >= 0) {
        compiler_free_register(ctx->allocator, negative_guard_limit_reg);
        negative_guard_limit_reg = -1;
    }
    if (step_nonneg_reg >= MP_TEMP_REG_START && step_nonneg_reg <= MP_TEMP_REG_END) {
        compiler_free_temp(ctx->allocator, step_nonneg_reg);
        step_nonneg_reg = -1;
    }
    if (zero_reg >= MP_TEMP_REG_START && zero_reg <= MP_TEMP_REG_END) {
        compiler_free_temp(ctx->allocator, zero_reg);
        zero_reg = -1;
    }
    if (start_reg >= MP_TEMP_REG_START && start_reg <= MP_TEMP_REG_END) {
        compiler_free_temp(ctx->allocator, start_reg);
        start_reg = -1;
    }
    if (end_reg_is_temp && end_reg >= 0) {
        compiler_free_temp(ctx->allocator, end_reg);
        end_reg = -1;
    }
    if (limit_temp_reg_is_temp && limit_temp_reg >= 0) {
        compiler_free_temp(ctx->allocator, limit_temp_reg);
        limit_temp_reg = -1;
    }
    if (step_reg_was_temp && step_reg >= 0) {
        compiler_free_temp(ctx->allocator, step_reg);
        step_reg = -1;
    }

    if (created_scope && ctx->symbols) {
        for (int i = 0; i < ctx->symbols->capacity; i++) {
            Symbol* symbol = ctx->symbols->symbols[i];
            while (symbol) {
                if (symbol->legacy_register_id >= MP_FRAME_REG_START &&
                    symbol->legacy_register_id <= MP_FRAME_REG_END) {
                    compiler_free_register(ctx->allocator, symbol->legacy_register_id);
                }
                symbol = symbol->next;
            }
        }
    }

    if (scope_frame) {
        ScopeFrame* refreshed = get_scope_frame_by_index(ctx, scope_frame_index);
        if (refreshed) {
            refreshed->end_offset = ctx->bytecode ? ctx->bytecode->count : refreshed->start_offset;
        }
        if (ctx->scopes) {
            scope_stack_pop(ctx->scopes);
        }
        scope_frame = NULL;
        scope_frame_index = -1;
    }

    if (created_scope && ctx->allocator) {
        compiler_exit_scope(ctx->allocator);
    }

    if (created_scope && ctx->symbols) {
        free_symbol_table(ctx->symbols);
    }
    if (created_scope) {
        ctx->symbols = old_scope;
    }

    if (success) {
        DEBUG_CODEGEN_PRINT("For range statement compilation completed");
    } else {
        DEBUG_CODEGEN_PRINT("For range statement aborted");
    }
}

void compile_for_iter_statement(CompilerContext* ctx, TypedASTNode* for_stmt) {
    if (!ctx || !for_stmt) return;

    DEBUG_CODEGEN_PRINT("Compiling for iteration statement");

    ScopeFrame* loop_frame = NULL;
    int loop_frame_index = -1;
    bool success = false;
    int iterable_reg = -1;
    int iter_reg = -1;
    int loop_var_reg = -1;
    int has_value_reg = -1;
    int typed_hint_iter_reg = -1;
    int typed_hint_loop_reg = -1;

    // Compile iterable expression
    iterable_reg = compile_expression(ctx, for_stmt->typed.forIter.iterable);
    if (iterable_reg == -1) {
        DEBUG_CODEGEN_PRINT("Error: Failed to compile iterable expression");
        ctx->has_compilation_errors = true;
        goto cleanup;
    }

    // Allocate iterator register
    iter_reg = compiler_alloc_temp(ctx->allocator);
    if (iter_reg == -1) {
        DEBUG_CODEGEN_PRINT("Error: Failed to allocate iterator register");
        ctx->has_compilation_errors = true;
        goto cleanup;
    }

    if (ctx->allocator) {
        compiler_set_typed_residency_hint(ctx->allocator, iter_reg, true);
        typed_hint_iter_reg = iter_reg;
    }

    // Get iterator from iterable
    set_location_from_node(ctx, for_stmt);
    emit_byte_to_buffer(ctx->bytecode, OP_GET_ITER_R);
    emit_byte_to_buffer(ctx->bytecode, iter_reg);
    emit_byte_to_buffer(ctx->bytecode, iterable_reg);
    
    // Allocate loop variable register and store in symbol table
    loop_var_reg = compiler_alloc_frame(ctx->allocator);
    if (loop_var_reg == -1) {
        DEBUG_CODEGEN_PRINT("Error: Failed to allocate loop variable register");
        ctx->has_compilation_errors = true;
        goto cleanup;
    }
    
    // Register the loop variable in symbol table (loop variables are implicitly mutable)
    Symbol* loop_symbol = register_variable(ctx, ctx->symbols,
                                            for_stmt->typed.forIter.varName,
                                            loop_var_reg,
                                            getPrimitiveType(TYPE_I32), true, true,
                                            for_stmt->original->location, true);
    if (!loop_symbol) {
        ctx->has_compilation_errors = true;
        goto cleanup;
    }

    if (ctx->allocator) {
        compiler_set_typed_residency_hint(ctx->allocator, loop_var_reg, true);
        typed_hint_loop_reg = loop_var_reg;
    }

    mark_symbol_as_loop_variable(loop_symbol);
    
    // Allocate has_value register for iterator status
    has_value_reg = compiler_alloc_temp(ctx->allocator);
    if (has_value_reg == -1) {
        DEBUG_CODEGEN_PRINT("Error: Failed to allocate has_value register");
        ctx->has_compilation_errors = true;
        goto cleanup;
    }
    
    // Set up loop labels
    int loop_start = ctx->bytecode->count;
    loop_frame = enter_loop_context(ctx, loop_start);
    if (!loop_frame) {
        DEBUG_CODEGEN_PRINT("Error: Failed to enter for-iter loop context");
        ctx->has_compilation_errors = true;
        goto cleanup;
    }
    loop_frame_index = loop_frame->lexical_depth;
    uint16_t loop_id = ctx->current_loop_id;

    DEBUG_CODEGEN_PRINT("For iteration loop start at offset %d (loop_id=%u)\n", loop_start, loop_id);

    if (loop_frame) {
        loop_frame->label = for_stmt->typed.forIter.label;
    }

    // Get next value from iterator
    set_location_from_node(ctx, for_stmt);
    emit_byte_to_buffer(ctx->bytecode, OP_ITER_NEXT_R);
    emit_byte_to_buffer(ctx->bytecode, loop_var_reg);
    emit_byte_to_buffer(ctx->bytecode, iter_reg);
    emit_byte_to_buffer(ctx->bytecode, has_value_reg);

    // Emit conditional jump - if has_value is false, jump to end of loop
    set_location_from_node(ctx, for_stmt);
    int end_patch = -1;
    emit_byte_to_buffer(ctx->bytecode, OP_BRANCH_TYPED);
    emit_byte_to_buffer(ctx->bytecode, (uint8_t)((loop_id >> 8) & 0xFF));
    emit_byte_to_buffer(ctx->bytecode, (uint8_t)(loop_id & 0xFF));
    emit_byte_to_buffer(ctx->bytecode, (uint8_t)has_value_reg);
    end_patch = emit_jump_placeholder(ctx->bytecode, OP_BRANCH_TYPED);
    if (end_patch < 0) {
        DEBUG_CODEGEN_PRINT("Error: Failed to allocate iterator loop end placeholder\n");
        ctx->has_compilation_errors = true;
        goto cleanup;
    }

    DEBUG_CODEGEN_PRINT("Emitted OP_BRANCH_TYPED loop=%u R%d (placeholder index %d)\n",
           loop_id, has_value_reg, end_patch);
    
    // Compile loop body with scope (like while loops do)
    compile_block_with_scope(ctx, for_stmt->typed.forIter.body, true);

    if (loop_frame_index >= 0) {
        loop_frame = get_scope_frame_by_index(ctx, loop_frame_index);
    }
    
    // Emit unconditional jump back to loop start
    int back_jump_distance = (ctx->bytecode->count + 2) - loop_start;
    if (back_jump_distance >= 0 && back_jump_distance <= 255) {
        set_location_from_node(ctx, for_stmt);
        emit_byte_to_buffer(ctx->bytecode, OP_LOOP_SHORT);
        emit_byte_to_buffer(ctx->bytecode, (uint8_t)back_jump_distance);
        DEBUG_CODEGEN_PRINT("Emitted OP_LOOP_SHORT with offset %d (back to start)\n", back_jump_distance);
    } else {
        int back_jump_offset = loop_start - (ctx->bytecode->count + 3);
        set_location_from_node(ctx, for_stmt);
        emit_byte_to_buffer(ctx->bytecode, OP_JUMP);
        emit_byte_to_buffer(ctx->bytecode, (back_jump_offset >> 8) & 0xFF);
        emit_byte_to_buffer(ctx->bytecode, back_jump_offset & 0xFF);
        DEBUG_CODEGEN_PRINT("Emitted OP_JUMP with offset %d (back to start)\n", back_jump_offset);
    }
    
    // Patch the conditional jump to current position  
    int end_target = ctx->bytecode->count;
    ctx->current_loop_end = end_target;
    
    if (!patch_jump(ctx->bytecode, end_patch, end_target)) {
        DEBUG_CODEGEN_PRINT("Error: Failed to patch iterator loop end jump to %d\n", end_target);
        ctx->has_compilation_errors = true;
        goto cleanup;
    }
    DEBUG_CODEGEN_PRINT("Patched conditional jump to %d\n", end_target);

    // Patch all break statements to jump to end of loop (do this LAST)
    patch_break_statements(ctx, end_target);

    leave_loop_context(ctx, loop_frame, end_target);
    loop_frame = NULL;
    loop_frame_index = -1;
    success = true;

cleanup:
    if (loop_frame) {
        ScopeFrame* refreshed = get_scope_frame_by_index(ctx, loop_frame_index);
        leave_loop_context(ctx, refreshed,
                           ctx->bytecode ? ctx->bytecode->count : loop_start);
        loop_frame = NULL;
        loop_frame_index = -1;
    }

    release_typed_hint(ctx, &typed_hint_iter_reg);
    release_typed_hint(ctx, &typed_hint_loop_reg);

    if (iterable_reg >= MP_TEMP_REG_START && iterable_reg <= MP_TEMP_REG_END) {
        compiler_free_temp(ctx->allocator, iterable_reg);
        iterable_reg = -1;
    }
    if (iter_reg >= MP_TEMP_REG_START && iter_reg <= MP_TEMP_REG_END) {
        compiler_free_temp(ctx->allocator, iter_reg);
        iter_reg = -1;
    }
    if (has_value_reg >= MP_TEMP_REG_START && has_value_reg <= MP_TEMP_REG_END) {
        compiler_free_temp(ctx->allocator, has_value_reg);
        has_value_reg = -1;
    }

    if (loop_var_reg >= MP_FRAME_REG_START && loop_var_reg <= MP_FRAME_REG_END) {
        compiler_free_register(ctx->allocator, loop_var_reg);
        loop_var_reg = -1;
    }

    if (success) {
        DEBUG_CODEGEN_PRINT("For iteration statement compilation completed");
    } else {
        DEBUG_CODEGEN_PRINT("For iteration statement aborted");
    }
}

void compile_break_statement(CompilerContext* ctx, TypedASTNode* break_stmt) {
    if (!ctx || !break_stmt) return;
    
    DEBUG_CODEGEN_PRINT("Compiling break statement");

    // Check if we're inside a loop (current_loop_end != -1 means we're in a loop)
    if (ctx->current_loop_end == -1) {
        DEBUG_CODEGEN_PRINT("Error: break statement outside of loop");
        ctx->has_compilation_errors = true;
        SrcLocation location = break_stmt->original ? break_stmt->original->location : (SrcLocation){NULL, 0, 0};
        record_control_flow_error(ctx,
                                  E1401_BREAK_OUTSIDE_LOOP,
                                  location,
                                  "'break' can only be used inside a loop",
                                  "Move this 'break' into a loop body such as while or for.");
        report_break_outside_loop(location);
        return;
    }
    
    const char* label = NULL;
    if (break_stmt->original && break_stmt->original->type == NODE_BREAK) {
        label = break_stmt->original->breakStmt.label;
    }

    ScopeFrame* target_frame = NULL;
    if (label && ctx->scopes) {
        target_frame = scope_stack_find_loop_by_label(ctx->scopes, label);
        if (!target_frame) {
            DEBUG_CODEGEN_PRINT("Error: labeled break target '%s' not found\n", label);
            ctx->has_compilation_errors = true;
            SrcLocation location = break_stmt->original ? break_stmt->original->location : (SrcLocation){NULL, 0, 0};
            report_labeled_break_not_found(location, label);
            return;
        }
    } else {
        target_frame = ctx->scopes ? scope_stack_current_loop(ctx->scopes) : NULL;
    }

    if (!target_frame) {
        DEBUG_CODEGEN_PRINT("Error: Unable to resolve break target frame\n");
        ctx->has_compilation_errors = true;
        return;
    }

    // Emit a break jump and track it for later patching
    // OP_JUMP format: opcode + 2-byte offset (3 bytes total)
    set_location_from_node(ctx, break_stmt);
    emit_byte_to_buffer(ctx->bytecode, OP_JUMP);
    int break_patch = emit_jump_placeholder(ctx->bytecode, OP_JUMP);
    if (break_patch < 0) {
        DEBUG_CODEGEN_PRINT("Error: Failed to allocate break jump placeholder\n");
        ctx->has_compilation_errors = true;
        return;
    }

    add_break_statement_to_frame(ctx, target_frame, break_patch);
    if (label) {
        DEBUG_CODEGEN_PRINT("Emitted OP_JUMP for labeled break '%s' (placeholder index %d)\n",
               label, break_patch);
    } else {
        DEBUG_CODEGEN_PRINT("Emitted OP_JUMP for break statement (placeholder index %d)\n", break_patch);
    }

    DEBUG_CODEGEN_PRINT("Break statement compilation completed");
}

void compile_continue_statement(CompilerContext* ctx, TypedASTNode* continue_stmt) {
    if (!ctx || !continue_stmt) return;
    
    DEBUG_CODEGEN_PRINT("Compiling continue statement");
    
    // Check if we're inside a loop
    if (ctx->current_loop_start == -1) {
        DEBUG_CODEGEN_PRINT("Error: continue statement outside of loop");
        ctx->has_compilation_errors = true;
        SrcLocation location = continue_stmt->original ? continue_stmt->original->location : (SrcLocation){NULL, 0, 0};
        record_control_flow_error(ctx,
                                  E1402_CONTINUE_OUTSIDE_LOOP,
                                  location,
                                  "'continue' can only be used inside a loop",
                                  "Move this 'continue' into a loop body such as while or for.");
        report_continue_outside_loop(location);
        return;
    }
    
    const char* label = NULL;
    if (continue_stmt->original && continue_stmt->original->type == NODE_CONTINUE) {
        label = continue_stmt->original->continueStmt.label;
    }

    ScopeFrame* target_frame = NULL;
    if (label && ctx->scopes) {
        target_frame = scope_stack_find_loop_by_label(ctx->scopes, label);
        if (!target_frame) {
            DEBUG_CODEGEN_PRINT("Error: labeled continue target '%s' not found\n", label);
            ctx->has_compilation_errors = true;
            SrcLocation location = continue_stmt->original ? continue_stmt->original->location : (SrcLocation){NULL, 0, 0};
            report_labeled_continue_not_found(location, label);
            return;
        }
    } else {
        target_frame = ctx->scopes ? scope_stack_current_loop(ctx->scopes) : NULL;
    }

    if (!target_frame) {
        DEBUG_CODEGEN_PRINT("Error: Unable to resolve continue target frame\n");
        ctx->has_compilation_errors = true;
        return;
    }

    bool use_patch = true;
    if (target_frame->continue_offset >= 0 && target_frame->continue_offset == target_frame->start_offset) {
        use_patch = false;
    }

    if (use_patch) {
        DEBUG_CODEGEN_PRINT("Continue statement using patching system%s\n",
               label ? " (labeled)" : "");
        set_location_from_node(ctx, continue_stmt);
        emit_byte_to_buffer(ctx->bytecode, OP_JUMP);
        int continue_patch = emit_jump_placeholder(ctx->bytecode, OP_JUMP);
        if (continue_patch < 0) {
            DEBUG_CODEGEN_PRINT("Error: Failed to allocate continue jump placeholder\n");
            ctx->has_compilation_errors = true;
            return;
        }
        add_continue_statement_to_frame(ctx, target_frame, continue_patch);
        if (label) {
            DEBUG_CODEGEN_PRINT("Emitted OP_JUMP for labeled continue '%s' (placeholder index %d)\n",
                   label, continue_patch);
        } else {
            DEBUG_CODEGEN_PRINT("Emitted OP_JUMP for continue statement (placeholder index %d)\n",
                   continue_patch);
        }
    } else {
        DEBUG_CODEGEN_PRINT("Continue targeting loop start%s\n", label ? " (labeled)" : "");
        int continue_target = target_frame->start_offset;
        int back_jump_distance = (ctx->bytecode->count + 2) - continue_target;

        if (back_jump_distance >= 0 && back_jump_distance <= 255) {
            set_location_from_node(ctx, continue_stmt);
            emit_byte_to_buffer(ctx->bytecode, OP_LOOP_SHORT);
            emit_byte_to_buffer(ctx->bytecode, (uint8_t)back_jump_distance);
            DEBUG_CODEGEN_PRINT("Emitted OP_LOOP_SHORT for continue with distance %d\n", back_jump_distance);
        } else {
            int back_jump_offset = continue_target - (ctx->bytecode->count + 3);
            set_location_from_node(ctx, continue_stmt);
            emit_byte_to_buffer(ctx->bytecode, OP_JUMP);
            emit_byte_to_buffer(ctx->bytecode, (back_jump_offset >> 8) & 0xFF);
            emit_byte_to_buffer(ctx->bytecode, back_jump_offset & 0xFF);
            DEBUG_CODEGEN_PRINT("Emitted OP_JUMP for continue with offset %d\n", back_jump_offset);
        }
    }

    DEBUG_CODEGEN_PRINT("Continue statement compilation completed");
}

void compile_block_with_scope(CompilerContext* ctx, TypedASTNode* block, bool create_scope) {
    if (!ctx || !block) return;

    SymbolTable* old_scope = ctx->symbols;
    ScopeFrame* lexical_frame = NULL;
    int lexical_frame_index = -1;
    if (create_scope) {
        DEBUG_CODEGEN_PRINT("Entering new scope (depth %d)\n", ctx->symbols->scope_depth + 1);

        ctx->symbols = create_symbol_table(old_scope);
        if (!ctx->symbols) {
            DEBUG_CODEGEN_PRINT("Error: Failed to create new scope");
            ctx->symbols = old_scope;
            return;
        }

        if (ctx->allocator) {
            compiler_enter_scope(ctx->allocator);
        }

        if (ctx->scopes) {
            lexical_frame = scope_stack_push(ctx->scopes, SCOPE_KIND_LEXICAL);
            if (lexical_frame) {
                lexical_frame->symbols = ctx->symbols;
                lexical_frame->start_offset = ctx->bytecode ? ctx->bytecode->count : 0;
                lexical_frame->end_offset = lexical_frame->start_offset;
                lexical_frame_index = lexical_frame->lexical_depth;
            }
        }
    } else {
        DEBUG_CODEGEN_PRINT("Compiling block without introducing new scope (depth %d)\n",
               ctx->symbols ? ctx->symbols->scope_depth : -1);
    }

    // Compile the block content
    if (block->original->type == NODE_BLOCK) {
        for (int i = 0; i < block->typed.block.count; i++) {
            TypedASTNode* stmt = block->typed.block.statements[i];
            if (stmt) {
                compile_statement(ctx, stmt);
            }
        }
    } else {
        compile_statement(ctx, block);
    }

    if (create_scope) {
        DEBUG_CODEGEN_PRINT("Exiting scope (depth %d)\n", ctx->symbols->scope_depth);
        DEBUG_CODEGEN_PRINT("Freeing block-local variable registers");
        for (int i = 0; i < ctx->symbols->capacity; i++) {
            Symbol* symbol = ctx->symbols->symbols[i];
            while (symbol) {
                if (symbol->legacy_register_id >= MP_FRAME_REG_START &&
                    symbol->legacy_register_id <= MP_FRAME_REG_END) {
                    DEBUG_CODEGEN_PRINT("Freeing frame register R%d for variable '%s'",
                           symbol->legacy_register_id, symbol->name);
                    compiler_free_register(ctx->allocator, symbol->legacy_register_id);
                }
                symbol = symbol->next;
            }
        }

        if (lexical_frame) {
            ScopeFrame* refreshed = get_scope_frame_by_index(ctx, lexical_frame_index);
            if (refreshed) {
                refreshed->end_offset = ctx->bytecode ? ctx->bytecode->count : refreshed->start_offset;
            }
            if (ctx->scopes) {
                scope_stack_pop(ctx->scopes);
            }
        }

        if (ctx->allocator) {
            compiler_exit_scope(ctx->allocator);
        }

        free_symbol_table(ctx->symbols);
        ctx->symbols = old_scope;
    }
}

// ====== FUNCTION COMPILATION MANAGEMENT ======

// Register a compiled function and store its chunk
int register_function(CompilerContext* ctx, const char* name, int arity, BytecodeBuffer* chunk) {
    if (!ctx || !name) return -1;
    
    // Ensure function_chunks and function_arities arrays have capacity
    if (ctx->function_count >= ctx->function_capacity) {
        int new_capacity = ctx->function_capacity == 0 ? 8 : ctx->function_capacity * 2;
        ctx->function_chunks = realloc(ctx->function_chunks, sizeof(BytecodeBuffer*) * new_capacity);
        ctx->function_arities = realloc(ctx->function_arities, sizeof(int) * new_capacity);
        if (!ctx->function_chunks || !ctx->function_arities) return -1;
        ctx->function_capacity = new_capacity;
    }
    
    // Store the function chunk and arity (chunk can be NULL for pre-registration)
    int function_index = ctx->function_count++;
    ctx->function_chunks[function_index] = chunk;
    ctx->function_arities[function_index] = arity;
    
    DEBUG_CODEGEN_PRINT("Registered function '%s' with index %d (arity %d)\\n", name, function_index, arity);
    return function_index;
}

void update_function_bytecode(CompilerContext* ctx, int function_index, BytecodeBuffer* chunk) {
    if (!ctx || function_index < 0 || function_index >= ctx->function_count || !chunk) {
        DEBUG_CODEGEN_PRINT("Error: Invalid function update (index=%d, count=%d)\\n", function_index, ctx->function_count);
        return;
    }
    
    // Update the bytecode for the already registered function
    ctx->function_chunks[function_index] = chunk;
    DEBUG_CODEGEN_PRINT("Updated function index %d with compiled bytecode\\n", function_index);
}

// Get the bytecode chunk for a compiled function
BytecodeBuffer* get_function_chunk(CompilerContext* ctx, int function_index) {
    if (!ctx || function_index < 0 || function_index >= ctx->function_count) return NULL;
    return ctx->function_chunks[function_index];
}

// Copy compiled functions to the VM's function array<|MERGE_RESOLUTION|>--- conflicted
+++ resolved
@@ -2347,15 +2347,6 @@
 
         DEBUG_CODEGEN_PRINT("While loop start at offset %d\n", loop_start_fused);
 
-<<<<<<< HEAD
-        int typed_hint_limit_reg = -1;
-        int fused_limit_source_reg = fused_info.use_adjusted_limit ? fused_limit_temp_reg : fused_limit_reg;
-        int fused_limit_guard_reg = -1;
-        bool fused_limit_guard_is_temp = false;
-        bool fused_limit_guard_is_frame = false;
-        if (fused_limit_source_reg >= 0) {
-            ensure_i32_typed_register(ctx, fused_limit_source_reg, fused_limit_node);
-=======
         int fused_limit_guard_reg = fused_info.use_adjusted_limit ? fused_limit_temp_reg : fused_limit_reg;
         if (fused_limit_guard_reg >= 0) {
             bool guard_already_primed = false;
@@ -2373,7 +2364,6 @@
                     fused_info.limit_reg_is_primed = true;
                 }
             }
->>>>>>> 22ab210c
         }
 
         fused_limit_guard_reg = compiler_alloc_temp(ctx->allocator);
@@ -2414,21 +2404,13 @@
             (uint8_t)(fused_limit_temp_is_temp ? fused_limit_temp_reg : fused_limit_reg);
         set_location_from_node(ctx, while_stmt);
         emit_byte_to_buffer(ctx->bytecode, OP_JUMP_IF_NOT_I32_TYPED);
-<<<<<<< HEAD
-        emit_byte_to_buffer(ctx->bytecode, (uint8_t)fused_loop_reg);
-        emit_byte_to_buffer(ctx->bytecode, (uint8_t)fused_limit_guard_reg);
-=======
         emit_byte_to_buffer(ctx->bytecode, guard_left);
         emit_byte_to_buffer(ctx->bytecode, guard_right);
->>>>>>> 22ab210c
         int end_patch = emit_jump_placeholder(ctx->bytecode, OP_JUMP_IF_NOT_I32_TYPED);
         if (end_patch < 0) {
             DEBUG_CODEGEN_PRINT("Error: Failed to allocate while-loop end placeholder\n");
             ctx->has_compilation_errors = true;
             leave_loop_context(ctx, loop_frame_fused, ctx->bytecode->count);
-<<<<<<< HEAD
-            goto fused_inc_cleanup;
-=======
             if (fused_info.use_adjusted_limit && fused_limit_temp_is_temp &&
                 fused_limit_temp_reg >= 0) {
                 compiler_free_temp(ctx->allocator, fused_limit_temp_reg);
@@ -2439,7 +2421,6 @@
             release_typed_hint(ctx, &typed_hint_loop_reg);
             release_typed_hint(ctx, &typed_hint_limit_reg);
             return;
->>>>>>> 22ab210c
         }
         if (fused_body_is_block && fused_block_count > 0 && while_body && while_body->original &&
             while_body->original->type == NODE_BLOCK) {
@@ -2470,11 +2451,7 @@
             emit_byte_to_buffer(ctx->bytecode, OP_INC_CMP_JMP);
         }
         emit_byte_to_buffer(ctx->bytecode, (uint8_t)fused_loop_reg);
-<<<<<<< HEAD
-        emit_byte_to_buffer(ctx->bytecode, (uint8_t)fused_limit_guard_reg);
-=======
         emit_byte_to_buffer(ctx->bytecode, limit_for_fused);
->>>>>>> 22ab210c
         int back_off = loop_start_fused - (ctx->bytecode->count + 2);
         // OP_INC_CMP_JMP reads its offset as a big-endian signed 16-bit value.
         uint16_t encoded_back_off = (uint16_t)back_off;
@@ -2492,9 +2469,6 @@
             DEBUG_CODEGEN_PRINT("Error: Failed to patch while-loop end jump to %d\n", end_target);
             ctx->has_compilation_errors = true;
             leave_loop_context(ctx, loop_frame_fused, end_target);
-<<<<<<< HEAD
-            goto fused_inc_cleanup;
-=======
             if (fused_limit_temp_is_temp) {
                 compiler_free_temp(ctx->allocator, fused_limit_temp_reg);
             }
@@ -2504,36 +2478,13 @@
             release_typed_hint(ctx, &typed_hint_loop_reg);
             release_typed_hint(ctx, &typed_hint_limit_reg);
             return;
->>>>>>> 22ab210c
         }
         DEBUG_CODEGEN_PRINT("Patched end jump to %d\n", end_target);
 
         leave_loop_context(ctx, loop_frame_fused, end_target);
 
-<<<<<<< HEAD
-        if (fused_symbol) {
-            mark_symbol_as_loop_variable(fused_symbol);
-            mark_symbol_arithmetic_heavy(fused_symbol);
-        }
-
-        DEBUG_CODEGEN_PRINT("While statement compilation completed (fused inc path)");
-fused_inc_cleanup:
-        if (ctx->allocator && typed_hint_limit_reg >= 0) {
-            compiler_set_typed_residency_hint(ctx->allocator, typed_hint_limit_reg, false);
-        }
-        if (fused_limit_guard_is_temp && fused_limit_guard_reg >= MP_TEMP_REG_START &&
-            fused_limit_guard_reg <= MP_TEMP_REG_END) {
-            compiler_free_temp(ctx->allocator, fused_limit_guard_reg);
-            fused_limit_guard_reg = -1;
-        }
-        if (fused_limit_guard_is_frame && fused_limit_guard_reg >= 0) {
-            compiler_free_register(ctx->allocator, fused_limit_guard_reg);
-            fused_limit_guard_reg = -1;
-        }
-=======
         release_typed_hint(ctx, &typed_hint_loop_reg);
         release_typed_hint(ctx, &typed_hint_limit_reg);
->>>>>>> 22ab210c
         if (fused_info.use_adjusted_limit && fused_limit_temp_is_temp &&
             fused_limit_temp_reg >= 0) {
             compiler_free_temp(ctx->allocator, fused_limit_temp_reg);
@@ -2826,8 +2777,6 @@
     ctx->current_loop_continue = -1;
     loop_frame->continue_offset = -1;
 
-<<<<<<< HEAD
-=======
     if (can_fuse_inc_cmp) {
         FusedForRangeBodyData body_data = {
             .body = for_stmt->typed.forRange.body,
@@ -2874,7 +2823,6 @@
         goto cleanup;
     }
 
->>>>>>> 22ab210c
     // If we can use fused INC_CMP_JMP, prefer the precomputed adjusted limit when available
     int limit_reg_used = end_reg;
     int limit_source_reg = end_reg;
@@ -2882,63 +2830,6 @@
         limit_source_reg = limit_temp_reg;
     }
 
-<<<<<<< HEAD
-    if (can_fuse_inc_cmp) {
-        if (limit_source_reg >= 0) {
-            ensure_i32_typed_register(ctx, limit_source_reg, fused_info.limit_node);
-        }
-
-        fused_guard_limit_reg = compiler_alloc_temp(ctx->allocator);
-        if (fused_guard_limit_reg != -1) {
-            fused_guard_limit_is_temp = true;
-        } else {
-            fused_guard_limit_reg = compiler_alloc_frame(ctx->allocator);
-            if (fused_guard_limit_reg == -1) {
-                ctx->has_compilation_errors = true;
-                goto cleanup;
-            }
-            fused_guard_limit_is_frame = true;
-        }
-
-        set_location_from_node(ctx, for_stmt);
-        emit_byte_to_buffer(ctx->bytecode, OP_MOVE_I32);
-        emit_byte_to_buffer(ctx->bytecode, (uint8_t)fused_guard_limit_reg);
-        emit_byte_to_buffer(ctx->bytecode, (uint8_t)limit_source_reg);
-
-        limit_reg_used = fused_guard_limit_reg;
-
-        if (ctx->allocator) {
-            compiler_set_typed_residency_hint(ctx->allocator, limit_reg_used, true);
-            typed_hint_limit_reg = limit_reg_used;
-        }
-    } else {
-        if (end_reg >= 0) {
-            ensure_i32_typed_register(ctx, end_reg, fused_info.limit_node);
-        }
-        if (ctx->allocator && end_reg >= 0) {
-            compiler_set_typed_residency_hint(ctx->allocator, end_reg, true);
-            typed_hint_limit_reg = end_reg;
-        }
-    }
-
-    int guard_patches[2] = {-1, -1};
-    int guard_patch_count = 0;
-    set_location_from_node(ctx, for_stmt);
-    if (can_fuse_inc_cmp) {
-        emit_byte_to_buffer(ctx->bytecode, OP_JUMP_IF_NOT_I32_TYPED);
-        emit_byte_to_buffer(ctx->bytecode, (uint8_t)loop_var_reg);
-        emit_byte_to_buffer(ctx->bytecode, (uint8_t)limit_reg_used);
-        guard_patches[guard_patch_count] =
-            emit_jump_placeholder(ctx->bytecode, OP_JUMP_IF_NOT_I32_TYPED);
-        if (guard_patches[guard_patch_count] < 0) {
-            ctx->has_compilation_errors = true;
-            goto cleanup;
-        }
-        guard_patch_count++;
-    } else {
-        bool need_positive_guard = step_known_positive || !step_known_negative;
-        bool need_negative_guard = step_known_negative || !step_known_positive;
-=======
     if (can_fuse_inc_cmp && limit_reg_used >= 0) {
         bool guard_already_primed = false;
         if (fused_info.use_adjusted_limit && limit_reg_used == limit_temp_reg) {
@@ -2965,7 +2856,6 @@
     emit_byte_to_buffer(ctx->bytecode, condition_reg);
     emit_byte_to_buffer(ctx->bytecode, loop_var_reg);
     emit_byte_to_buffer(ctx->bytecode, (uint8_t)end_reg);
->>>>>>> 22ab210c
 
         if (need_positive_guard) {
             positive_guard_limit_reg = compiler_alloc_temp(ctx->allocator);
@@ -3097,30 +2987,6 @@
                 goto cleanup;
             }
 
-<<<<<<< HEAD
-            if (!patch_jump(ctx->bytecode, select_neg_patch, ctx->bytecode->count)) {
-                ctx->has_compilation_errors = true;
-                goto cleanup;
-            }
-
-            set_location_from_node(ctx, for_stmt);
-            emit_byte_to_buffer(ctx->bytecode, OP_JUMP_IF_NOT_I32_TYPED);
-            emit_byte_to_buffer(ctx->bytecode, (uint8_t)negative_guard_limit_reg);
-            emit_byte_to_buffer(ctx->bytecode, (uint8_t)loop_var_reg);
-            guard_patches[guard_patch_count] =
-                emit_jump_placeholder(ctx->bytecode, OP_JUMP_IF_NOT_I32_TYPED);
-            if (guard_patches[guard_patch_count] < 0) {
-                ctx->has_compilation_errors = true;
-                goto cleanup;
-            }
-            guard_patch_count++;
-
-            if (!patch_jump(ctx->bytecode, skip_neg_patch, ctx->bytecode->count)) {
-                ctx->has_compilation_errors = true;
-                goto cleanup;
-            }
-        }
-=======
     int end_patch = -1;
     set_location_from_node(ctx, for_stmt);
     emit_byte_to_buffer(ctx->bytecode, OP_BRANCH_TYPED);
@@ -3131,7 +2997,6 @@
     if (end_patch < 0) {
         ctx->has_compilation_errors = true;
         goto cleanup;
->>>>>>> 22ab210c
     }
 
     compile_block_with_scope(ctx, for_stmt->typed.forRange.body, true);
@@ -3154,38 +3019,6 @@
     int back_jump_distance = (ctx->bytecode->count + 2) - loop_start;
     if (back_jump_distance >= 0 && back_jump_distance <= 255) {
         set_location_from_node(ctx, for_stmt);
-<<<<<<< HEAD
-        emit_byte_to_buffer(ctx->bytecode, OP_INC_CMP_JMP);
-        emit_byte_to_buffer(ctx->bytecode, (uint8_t)loop_var_reg);
-        emit_byte_to_buffer(ctx->bytecode, (uint8_t)limit_reg_used);
-        // back offset is relative to address after the 2-byte offset we emit now
-        int back_off = loop_start - (ctx->bytecode->count + 2);
-        // OP_INC_CMP_JMP reads offset as a big-endian signed 16-bit value
-        uint16_t encoded_back_off = (uint16_t)back_off;
-        emit_byte_to_buffer(ctx->bytecode, (uint8_t)((encoded_back_off >> 8) & 0xFF));
-        emit_byte_to_buffer(ctx->bytecode, (uint8_t)(encoded_back_off & 0xFF));
-    } else {
-        patch_continue_statements(ctx, continue_target);
-
-        set_location_from_node(ctx, for_stmt);
-        emit_byte_to_buffer(ctx->bytecode, OP_ADD_I32_TYPED);
-        emit_byte_to_buffer(ctx->bytecode, loop_var_reg);
-        emit_byte_to_buffer(ctx->bytecode, loop_var_reg);
-        emit_byte_to_buffer(ctx->bytecode, step_reg);
-
-        int back_jump_distance = (ctx->bytecode->count + 2) - loop_start;
-        if (back_jump_distance >= 0 && back_jump_distance <= 255) {
-            set_location_from_node(ctx, for_stmt);
-            emit_byte_to_buffer(ctx->bytecode, OP_LOOP_SHORT);
-            emit_byte_to_buffer(ctx->bytecode, (uint8_t)back_jump_distance);
-        } else {
-            int back_jump_offset = loop_start - (ctx->bytecode->count + 3);
-            set_location_from_node(ctx, for_stmt);
-            emit_byte_to_buffer(ctx->bytecode, OP_JUMP);
-            emit_byte_to_buffer(ctx->bytecode, (back_jump_offset >> 8) & 0xFF);
-            emit_byte_to_buffer(ctx->bytecode, back_jump_offset & 0xFF);
-        }
-=======
         emit_byte_to_buffer(ctx->bytecode, OP_LOOP_SHORT);
         emit_byte_to_buffer(ctx->bytecode, (uint8_t)back_jump_distance);
     } else {
@@ -3194,7 +3027,6 @@
         emit_byte_to_buffer(ctx->bytecode, OP_JUMP);
         emit_byte_to_buffer(ctx->bytecode, (back_jump_offset >> 8) & 0xFF);
         emit_byte_to_buffer(ctx->bytecode, back_jump_offset & 0xFF);
->>>>>>> 22ab210c
     }
 
     int end_target = ctx->bytecode->count;
