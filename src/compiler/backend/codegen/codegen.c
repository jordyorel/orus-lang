--- conflicted
+++ resolved
@@ -2500,30 +2500,6 @@
                 }
             }
 
-<<<<<<< HEAD
-            bool container_is_string = false;
-            const Type* base_type = resolved_container_type;
-            if (base_type && base_type->kind == TYPE_INSTANCE &&
-                base_type->info.instance.base) {
-                base_type = base_type->info.instance.base;
-            }
-
-            if (base_type && base_type->kind == TYPE_STRING) {
-                container_is_string = true;
-            } else if (!base_type && array_node->original) {
-                if (array_node->original->type == NODE_LITERAL &&
-                    array_node->original->literal.value.type == VAL_STRING) {
-                    container_is_string = true;
-                } else {
-                    container_is_string =
-                        fallback_type_kind_from_ast(array_node->original) ==
-                        TYPE_STRING;
-                }
-            }
-
-            bool is_string_index = expr->typed.indexAccess.isStringIndex ||
-                                   container_is_string;
-=======
             bool is_string_index = expr->typed.indexAccess.isStringIndex;
             if (!is_string_index) {
                 const Type* base_type = resolved_container_type;
@@ -2540,7 +2516,6 @@
                     is_string_index = true;
                 }
             }
->>>>>>> 007a6e13
 
             set_location_from_node(ctx, expr);
             emit_byte_to_buffer(ctx->bytecode,
