#include "../../include/parser.h"
#include "../../include/common.h"
#include "../../include/vm.h"
#include <stdlib.h>
#include <string.h>

// Simple arena allocator used for AST nodes that never moves allocated blocks
typedef struct ArenaBlock {
    char* buffer;
    size_t capacity;
    size_t used;
    struct ArenaBlock* next;
} ArenaBlock;

typedef struct {
    ArenaBlock* head;
} Arena;

static Arena parserArena;

static void arena_init(Arena* a, size_t initial) {
    a->head = malloc(sizeof(ArenaBlock));
    a->head->buffer = malloc(initial);
    a->head->capacity = initial;
    a->head->used = 0;
    a->head->next = NULL;
}

static void* arena_alloc(Arena* a, size_t size) {
    ArenaBlock* block = a->head;
    if (block->used + size > block->capacity) {
        size_t newCap = block->capacity * 2;
        if (newCap < size) newCap = size;
        ArenaBlock* newBlock = malloc(sizeof(ArenaBlock));
        newBlock->buffer = malloc(newCap);
        newBlock->capacity = newCap;
        newBlock->used = 0;
        newBlock->next = block;
        a->head = newBlock;
        block = newBlock;
    }
    void* ptr = block->buffer + block->used;
    block->used += size;
    return ptr;
}

static void arena_reset(Arena* a) {
    ArenaBlock* block = a->head->next;
    while (block) {
        ArenaBlock* next = block->next;
        free(block->buffer);
        free(block);
        block = next;
    }
    a->head->used = 0;
    a->head->next = NULL;
}

static ASTNode* new_node(void) { return arena_alloc(&parserArena, sizeof(ASTNode)); }

static void addStatement(ASTNode*** list, int* count, int* capacity, ASTNode* stmt) {
    if (*count + 1 > *capacity) {
        int newCap = *capacity == 0 ? 4 : (*capacity * 2);
        ASTNode** newArr = arena_alloc(&parserArena, sizeof(ASTNode*) * newCap);
        if (*capacity > 0) {
            memcpy(newArr, *list, sizeof(ASTNode*) * (*count));
        }
        *list = newArr;
        *capacity = newCap;
    }
    (*list)[(*count)++] = stmt;
}

// Simple token lookahead
static Token peekedToken;
static bool hasPeekedToken = false;

static Token peekToken(void) {
    if (!hasPeekedToken) {
        peekedToken = scan_token();
        hasPeekedToken = true;
    }
    return peekedToken;
}

static Token nextToken(void) {
    if (hasPeekedToken) {
        hasPeekedToken = false;
        return peekedToken;
    }
    return scan_token();
}

// Forward declarations
static ASTNode* parseExpression(void);
static ASTNode* parseBinaryExpression(int minPrec);
static ASTNode* parsePrimaryExpression(void);
static ASTNode* parseVariableDeclaration(void);
static ASTNode* parseStatement(void);
static ASTNode* parseIfStatement(void);
static ASTNode* parseBlock(void);

static int getOperatorPrecedence(TokenType type) {
    switch (type) {
        case TOKEN_STAR:
        case TOKEN_SLASH:
        case TOKEN_MODULO:
            return 4;
        case TOKEN_PLUS:
        case TOKEN_MINUS:
            return 3;
        case TOKEN_EQUAL_EQUAL:
        case TOKEN_BANG_EQUAL:
        case TOKEN_LESS:
        case TOKEN_GREATER:
        case TOKEN_LESS_EQUAL:
        case TOKEN_GREATER_EQUAL:
            return 2;
        case TOKEN_AND:
            return 1;
        case TOKEN_OR:
            return 0;
        default:
            return -1;
    }
}

static const char* getOperatorString(TokenType type) {
    switch (type) {
        case TOKEN_PLUS: return "+";
        case TOKEN_MINUS: return "-";
        case TOKEN_STAR: return "*";
        case TOKEN_SLASH: return "/";
        case TOKEN_MODULO: return "%";
        case TOKEN_EQUAL_EQUAL: return "==";
        case TOKEN_BANG_EQUAL: return "!=";
        case TOKEN_LESS: return "<";
        case TOKEN_GREATER: return ">";
        case TOKEN_LESS_EQUAL: return "<=";
        case TOKEN_GREATER_EQUAL: return ">=";
        case TOKEN_AND: return "and";
        case TOKEN_OR: return "or";
        default: return "?";
    }
}

ASTNode* parseSource(const char* source) {
    arena_init(&parserArena, 1 << 16);
    init_scanner(source);
    hasPeekedToken = false;

    ASTNode** statements = NULL;
    int count = 0;
    int capacity = 0;

    while (true) {
        Token t = peekToken();
        if (t.type == TOKEN_EOF) break;
        if (t.type == TOKEN_NEWLINE || t.type == TOKEN_SEMICOLON) {
            nextToken();
            continue;
        }

        ASTNode* stmt = parseStatement();
        if (!stmt) return NULL;

        addStatement(&statements, &count, &capacity, stmt);

        t = peekToken();
        if (t.type == TOKEN_SEMICOLON || t.type == TOKEN_NEWLINE) {
            nextToken();
        }
    }

    ASTNode* program = new_node();
    program->type = NODE_PROGRAM;
    program->program.declarations = statements;
    program->program.count = count;
    program->location.line = 1;
    program->location.column = 1;
    program->dataType = NULL;
    return program;
}

static ASTNode* parseStatement(void) {
    Token t = peekToken();
    if (t.type == TOKEN_LET) {
        return parseVariableDeclaration();
    } else if (t.type == TOKEN_IF) {
        return parseIfStatement();
    } else {
        return parseExpression();
    }
}

static ASTNode* parseVariableDeclaration(void) {
    Token letToken = nextToken();
    if (letToken.type != TOKEN_LET) {
        return NULL;
    }

    bool isMutable = false;
    if (peekToken().type == TOKEN_MUT) {
        nextToken();
        isMutable = true;
    }

    Token nameToken = nextToken();
    if (nameToken.type != TOKEN_IDENTIFIER) {
        return NULL;
    }

    ASTNode* typeNode = NULL;
    if (peekToken().type == TOKEN_COLON) {
        nextToken();
        Token typeTok = nextToken();
        if (typeTok.type != TOKEN_IDENTIFIER && typeTok.type != TOKEN_INT &&
            typeTok.type != TOKEN_I64 && typeTok.type != TOKEN_U32 &&
            typeTok.type != TOKEN_U64 && typeTok.type != TOKEN_F64 &&
            typeTok.type != TOKEN_BOOL) {
            return NULL;
        }
        int tl = typeTok.length;
        char* typeName = arena_alloc(&parserArena, tl + 1);
        strncpy(typeName, typeTok.start, tl);
        typeName[tl] = '\0';
        typeNode = new_node();
        typeNode->type = NODE_TYPE;
        typeNode->typeAnnotation.name = typeName;
    }

    Token equalToken = nextToken();
    if (equalToken.type != TOKEN_EQUAL) {
        return NULL;
    }

    ASTNode* initializer = parseExpression();
    if (!initializer) {
        return NULL;
    }

    ASTNode* varNode = new_node();
    varNode->type = NODE_VAR_DECL;
    varNode->location.line = letToken.line;
    varNode->location.column = letToken.column;
    varNode->dataType = NULL;

    int len = nameToken.length;
    char* name = arena_alloc(&parserArena, len + 1);
    strncpy(name, nameToken.start, len);
    name[len] = '\0';

    varNode->varDecl.name = name;
    varNode->varDecl.isPublic = false;
    varNode->varDecl.initializer = initializer;
    varNode->varDecl.typeAnnotation = typeNode;
    varNode->varDecl.isConst = false;
    varNode->varDecl.isMutable = isMutable;

    return varNode;
}

static ASTNode* parseBlock(void) {
    ASTNode** statements = NULL;
    int count = 0;
    int capacity = 0;

    while (true) {
        Token t = peekToken();
        if (t.type == TOKEN_DEDENT || t.type == TOKEN_EOF) break;
        if (t.type == TOKEN_NEWLINE || t.type == TOKEN_SEMICOLON) {
            nextToken();
            continue;
        }
        ASTNode* stmt = parseStatement();
        if (!stmt) return NULL;
        addStatement(&statements, &count, &capacity, stmt);
        t = peekToken();
        if (t.type == TOKEN_SEMICOLON || t.type == TOKEN_NEWLINE) nextToken();
    }
    Token dedent = nextToken();
    if (dedent.type != TOKEN_DEDENT) return NULL;

    ASTNode* block = new_node();
    block->type = NODE_BLOCK;
    block->block.statements = statements;
    block->block.count = count;
    block->location.line = dedent.line;
    block->location.column = dedent.column;
    block->dataType = NULL;
    return block;
}

static ASTNode* parseIfStatement(void) {
    Token ifTok = nextToken();
    if (ifTok.type != TOKEN_IF && ifTok.type != TOKEN_ELIF) return NULL;

    ASTNode* condition = parseExpression();
    if (!condition) return NULL;

    Token colon = nextToken();
    if (colon.type != TOKEN_COLON) return NULL;
    if (nextToken().type != TOKEN_NEWLINE) return NULL;
    if (nextToken().type != TOKEN_INDENT) return NULL;

    ASTNode* thenBranch = parseBlock();
    if (!thenBranch) return NULL;

    if (peekToken().type == TOKEN_NEWLINE) {
        nextToken();
    }

    ASTNode* elseBranch = NULL;
    Token next = peekToken();
    if (next.type == TOKEN_ELIF) {
        elseBranch = parseIfStatement();
    } else if (next.type == TOKEN_ELSE) {
        nextToken();
        if (nextToken().type != TOKEN_COLON) return NULL;
        if (nextToken().type != TOKEN_NEWLINE) return NULL;
        if (nextToken().type != TOKEN_INDENT) return NULL;
        elseBranch = parseBlock();
        if (!elseBranch) return NULL;
        if (peekToken().type == TOKEN_NEWLINE) nextToken();
    }

    ASTNode* node = new_node();
    node->type = NODE_IF;
    node->ifStmt.condition = condition;
    node->ifStmt.thenBranch = thenBranch;
    node->ifStmt.elseBranch = elseBranch;
    node->location.line = ifTok.line;
    node->location.column = ifTok.column;
    node->dataType = NULL;
    return node;
}

static ASTNode* parseAssignment(void);

static ASTNode* parseExpression(void) { return parseAssignment(); }

static ASTNode* parseTernary(ASTNode* condition) {
    if (peekToken().type != TOKEN_QUESTION) return condition;
    nextToken();
    ASTNode* trueExpr = parseExpression();
    if (!trueExpr) return NULL;
    if (nextToken().type != TOKEN_COLON) return NULL;
    ASTNode* falseExpr = parseExpression();
    if (!falseExpr) return NULL;
    ASTNode* node = new_node();
    node->type = NODE_TERNARY;
    node->ternary.condition = condition;
    node->ternary.trueExpr = trueExpr;
    node->ternary.falseExpr = falseExpr;
    node->location = condition->location;
    node->dataType = NULL;
    return node;
}

static ASTNode* parseAssignment(void) {
    ASTNode* left = parseBinaryExpression(0);
    if (!left) return NULL;

    TokenType t = peekToken().type;
    if (t == TOKEN_EQUAL || t == TOKEN_PLUS_EQUAL || t == TOKEN_MINUS_EQUAL ||
        t == TOKEN_STAR_EQUAL || t == TOKEN_SLASH_EQUAL) {
        nextToken();
        ASTNode* value = NULL;

        if (t == TOKEN_EQUAL) {
            value = parseBinaryExpression(0);
        } else {
            ASTNode* right = parseBinaryExpression(0);
            if (!right) return NULL;
            if (left->type != NODE_IDENTIFIER) return NULL;
            ASTNode* binary = new_node();
            binary->type = NODE_BINARY;
            binary->binary.left = left;
            binary->binary.right = right;
            switch (t) {
                case TOKEN_PLUS_EQUAL:
                    binary->binary.op = "+";
                    break;
                case TOKEN_MINUS_EQUAL:
                    binary->binary.op = "-";
                    break;
                case TOKEN_STAR_EQUAL:
                    binary->binary.op = "*";
                    break;
                case TOKEN_SLASH_EQUAL:
                    binary->binary.op = "/";
                    break;
                default:
                    binary->binary.op = "+";
                    break;
            }
            value = binary;
        }
        if (!value || left->type != NODE_IDENTIFIER) return NULL;
        ASTNode* node = new_node();
        node->type = NODE_ASSIGN;
        node->assign.name = left->identifier.name;
        node->assign.value = value;
        node->location = left->location;
        node->dataType = NULL;
        return node;
    }
<<<<<<< HEAD
    return parseTernary(left);
=======

    return left;
>>>>>>> 667e9f11
}

static ASTNode* parseBinaryExpression(int minPrec) {
    ASTNode* left = parsePrimaryExpression();
    if (!left) return NULL;

    while (true) {
        Token operator = peekToken();
        int prec = getOperatorPrecedence(operator.type);

        if (prec < minPrec || operator.type == TOKEN_EOF) {
            break;
        }

        nextToken();

        ASTNode* right = parseBinaryExpression(prec + 1);
        if (!right) return NULL;

        ASTNode* binaryNode = new_node();
        binaryNode->type = NODE_BINARY;
        binaryNode->binary.left = left;
        binaryNode->binary.right = right;
        binaryNode->binary.op = (char*)getOperatorString(operator.type);
        binaryNode->location.line = operator.line;
        binaryNode->location.column = operator.column;
        binaryNode->dataType = NULL;

        left = binaryNode;
    }

    return left;
}

static ASTNode* parsePrimaryExpression(void) {
    Token token = nextToken();

    switch (token.type) {
        case TOKEN_NUMBER: {
            ASTNode* node = new_node();
            node->type = NODE_LITERAL;
            char numStr[32];
            int len = token.length < 31 ? token.length : 31;
            strncpy(numStr, token.start, len);
            numStr[len] = '\0';
            node->literal.value = I32_VAL(atoi(numStr));
            node->location.line = token.line;
            node->location.column = token.column;
            node->dataType = NULL;
            return node;
        }
        case TOKEN_STRING: {
            ASTNode* node = new_node();
            node->type = NODE_LITERAL;
            int contentLen = token.length - 2;
            char* content = arena_alloc(&parserArena, contentLen + 1);
            strncpy(content, token.start + 1, contentLen);
            content[contentLen] = '\0';
            ObjString* s = allocateString(content, contentLen);
            node->literal.value.type = VAL_STRING;
            node->literal.value.as.obj = (Obj*)s;
            node->location.line = token.line;
            node->location.column = token.column;
            node->dataType = NULL;
            return node;
        }
        case TOKEN_TRUE: {
            ASTNode* node = new_node();
            node->type = NODE_LITERAL;
            node->literal.value = BOOL_VAL(true);
            node->location.line = token.line;
            node->location.column = token.column;
            node->dataType = NULL;
            return node;
        }
        case TOKEN_FALSE: {
            ASTNode* node = new_node();
            node->type = NODE_LITERAL;
            node->literal.value = BOOL_VAL(false);
            node->location.line = token.line;
            node->location.column = token.column;
            node->dataType = NULL;
            return node;
        }
        case TOKEN_IDENTIFIER: {
            ASTNode* node = new_node();
            node->type = NODE_IDENTIFIER;
            int len = token.length;
            char* name = arena_alloc(&parserArena, len + 1);
            strncpy(name, token.start, len);
            name[len] = '\0';
            node->identifier.name = name;
            node->location.line = token.line;
            node->location.column = token.column;
            node->dataType = NULL;
            return node;
        }
        case TOKEN_PRINT:
        case TOKEN_PRINT_NO_NL: {
            bool newline = token.type == TOKEN_PRINT;
            Token next = nextToken();
            if (next.type != TOKEN_LEFT_PAREN) {
                return NULL;
            }
            ASTNode** args = NULL;
            int count = 0;
            int capacity = 0;
            if (peekToken().type != TOKEN_RIGHT_PAREN) {
                while (true) {
                    ASTNode* expr = parseExpression();
                    if (!expr) return NULL;
                    addStatement(&args, &count, &capacity, expr);
                    if (peekToken().type != TOKEN_COMMA) break;
                    nextToken();
                }
            }
            Token close = nextToken();
            if (close.type != TOKEN_RIGHT_PAREN) {
                return NULL;
            }
            ASTNode* node = new_node();
            node->type = NODE_PRINT;
            node->print.values = args;
            node->print.count = count;
            node->print.newline = newline;
            node->location.line = token.line;
            node->location.column = token.column;
            node->dataType = NULL;
            return node;
        }
        case TOKEN_LEFT_PAREN: {
            ASTNode* expr = parseExpression();
            Token closeParen = nextToken();
            if (closeParen.type != TOKEN_RIGHT_PAREN) {
                return NULL;
            }
            return expr;
        }
        default:
            return NULL;
    }
}

void freeAST(ASTNode* node) {
    arena_reset(&parserArena);
    (void)node;
}
<|MERGE_RESOLUTION|>--- conflicted
+++ resolved
@@ -405,12 +405,7 @@
         node->dataType = NULL;
         return node;
     }
-<<<<<<< HEAD
     return parseTernary(left);
-=======
-
-    return left;
->>>>>>> 667e9f11
 }
 
 static ASTNode* parseBinaryExpression(int minPrec) {
