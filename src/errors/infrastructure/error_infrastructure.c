--- conflicted
+++ resolved
@@ -1087,15 +1087,14 @@
         // Syntax errors (E1xxx)
         case E1007_SEMICOLON_NOT_ALLOWED:
             return "Orus uses newlines instead of semicolons to separate statements.";
-<<<<<<< HEAD
+
         case E1019_MISSING_PRINT_SEPARATOR:
             return "Commas help Orus understand where one print value ends and the next one begins.";
 
-=======
         case E1008_INVALID_INDENTATION:
             return "Blocks in Orus begin after lines ending with ':' and end when the indentation returns.";
         
->>>>>>> ed58ab8e
+
         // Type errors (E2xxx) - handled by feature modules, return NULL to use feature notes
         case E2001_TYPE_MISMATCH:
         case E2002_INCOMPATIBLE_TYPES:
