--- conflicted
+++ resolved
@@ -347,23 +347,12 @@
     }
 }
 
-<<<<<<< HEAD
 static void mark_spill_entry(uint16_t register_id, Value* value, void* user_data) {
     (void)register_id;
     (void)user_data;
     if (value) {
         markValue(*value);
     }
-=======
-static void mark_spill_entry(uint16_t register_id, const Value* value, void* user_data) {
-    (void)register_id;
-    (void)user_data;
-    if (!value) {
-        return;
-    }
-
-    markValue(*value);
->>>>>>> 8ac83d0d
 }
 
 static void markRoots() {
