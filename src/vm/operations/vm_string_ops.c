/*
 * Orus Language Project
 * ---------------------------------------------------------------------------
 * File: src/vm/operations/vm_string_ops.c
 * Author: Jordy Orel KONDA
 * Copyright (c) 2025 Jordy Orel KONDA
 * License: MIT License (see LICENSE file in the project root)
 * Description: Provides helper functions implementing string bytecode operations.
 */

#include <stddef.h>
// Forward declarations for HashMap and HashMapEntry
typedef struct HashMap HashMap;
typedef struct HashMapEntry HashMapEntry;
// HashMapEntry definition (copied from type_representation.c)
struct HashMapEntry {
    int key;
    void* value;
    struct HashMapEntry* next;
};
// HashMap definition (copied from type_representation.c)
struct HashMap {
    HashMapEntry** buckets;
    size_t capacity;
    size_t count;
};
// vm_string_ops.c - String operations and optimizations


#include <stddef.h>
#include "vm/vm_string_ops.h"
#include "runtime/memory.h"
#include "vm/vm_constants.h"
#include "type/type.h"
#include <stdlib.h>
#include <string.h>

// Forward declarations for HashMap and HashMapEntry
typedef struct HashMap HashMap;
typedef struct HashMapEntry HashMapEntry;

static bool buffer_is_ascii(const char* data, size_t len) {
    if (!data) return true;
    for (size_t i = 0; i < len; i++) {
        if ((unsigned char)data[i] >= 0x80) {
            return false;
        }
    }
    return true;
}

StringBuilder* createStringBuilder(size_t initial_capacity) {
    size_t cap = initial_capacity > 0 ? initial_capacity : VM_SMALL_STRING_BUFFER;
    StringBuilder* sb = (StringBuilder*)reallocate(NULL, 0, sizeof(StringBuilder));
    sb->capacity = cap;
    sb->buffer = (char*)reallocate(NULL, 0, sb->capacity);
    sb->length = 0;
    return sb;
}

void appendToStringBuilder(StringBuilder* sb, const char* str, size_t len) {
    if (sb->length + len + 1 > sb->capacity) {
        size_t newCap = (sb->length + len + 1) * 2;
        sb->buffer = (char*)reallocate(sb->buffer, sb->capacity, newCap);
        sb->capacity = newCap;
    }
    memcpy(sb->buffer + sb->length, str, len);
    sb->length += len;
}

ObjString* stringBuilderToString(StringBuilder* sb) {
    sb->buffer[sb->length] = '\0';
    ObjString* result = intern_string(sb->buffer, (int)sb->length);
    return result;
}

ObjString* stringBuilderToOwnedString(StringBuilder* sb) {
    if (!sb) return NULL;

    sb->buffer[sb->length] = '\0';

    ObjString* result = allocateStringFromBuffer(sb->buffer, sb->capacity, (int)sb->length);

    // Release the builder structure but keep the buffer (now owned by the ObjString).
    reallocate(sb, sizeof(StringBuilder), 0);
    return result;
}

void freeStringBuilder(StringBuilder* sb) {
    reallocate(sb->buffer, sb->capacity, 0);
    reallocate(sb, sizeof(StringBuilder), 0);
}

StringRope* rope_from_cstr(const char* str, size_t len) {
    StringRope* r = (StringRope*)reallocate(NULL, 0, sizeof(StringRope));
    r->kind = ROPE_LEAF;
    r->as.leaf.data = (char*)reallocate(NULL, 0, len + 1);
    memcpy(r->as.leaf.data, str, len);
    r->as.leaf.data[len] = '\0';
    r->as.leaf.len = len;
    r->as.leaf.is_ascii = buffer_is_ascii(r->as.leaf.data, len);
    r->as.leaf.is_interned = false;
    r->as.leaf.owns_data = true;
    r->hash_valid = false;
    r->hash_cache = 0;
    return r;
}

<<<<<<< HEAD
=======
StringRope* rope_from_buffer(char* buffer, size_t len, bool owns_data) {
    if (!buffer) return NULL;
    StringRope* r = (StringRope*)reallocate(NULL, 0, sizeof(StringRope));
    r->kind = ROPE_LEAF;
    r->as.leaf.data = buffer;
    r->as.leaf.len = len;
    r->as.leaf.is_ascii = buffer_is_ascii(buffer, len);
    r->as.leaf.is_interned = false;
    r->as.leaf.owns_data = owns_data;
    r->hash_valid = false;
    r->hash_cache = 0;
    return r;
}

>>>>>>> 2d758a29
static size_t rope_length_internal(const StringRope* rope) {
    if (!rope) return 0;
    switch (rope->kind) {
        case ROPE_LEAF:
            return rope->as.leaf.len;
        case ROPE_CONCAT:
            return rope_length_internal(rope->as.concat.left) +
                   rope_length_internal(rope->as.concat.right);
        case ROPE_SUBSTRING:
            return rope->as.substring.len;
    }
    return 0;
}

size_t rope_length(const StringRope* rope) { return rope_length_internal(rope); }

static bool rope_char_at_internal(const StringRope* rope, size_t index, char* out) {
    if (!rope) return false;
    switch (rope->kind) {
        case ROPE_LEAF:
            if (index >= rope->as.leaf.len) {
                return false;
            }
            *out = rope->as.leaf.data[index];
            return true;
        case ROPE_CONCAT: {
            size_t left_len = rope_length_internal(rope->as.concat.left);
            if (index < left_len) {
                return rope_char_at_internal(rope->as.concat.left, index, out);
            }
            return rope_char_at_internal(rope->as.concat.right, index - left_len, out);
        }
        case ROPE_SUBSTRING:
            if (index >= rope->as.substring.len) {
                return false;
            }
            return rope_char_at_internal(rope->as.substring.base,
                                         rope->as.substring.start + index, out);
    }
    return false;
}

bool rope_char_at(const StringRope* rope, size_t index, char* out) {
    if (!out) {
        return false;
    }
    return rope_char_at_internal(rope, index, out);
}

ObjString* string_char_at(ObjString* string, size_t index) {
    if (!string || !string->rope) {
        return NULL;
    }
    char ch;
    if (!rope_char_at_internal(string->rope, index, &ch)) {
        return NULL;
    }
    char buffer[2];
    buffer[0] = ch;
    buffer[1] = '\0';
    return allocateString(buffer, 1);
}

static void rope_flatten(StringRope* rope, StringBuilder* sb) {
    if (!rope) return;
    switch (rope->kind) {
        case ROPE_LEAF:
            appendToStringBuilder(sb, rope->as.leaf.data, rope->as.leaf.len);
            break;
        case ROPE_CONCAT:
            rope_flatten(rope->as.concat.left, sb);
            rope_flatten(rope->as.concat.right, sb);
            break;
        case ROPE_SUBSTRING:
            appendToStringBuilder(sb,
                                  rope->as.substring.base->as.leaf.data + rope->as.substring.start,
                                  rope->as.substring.len);
            break;
    }
}

char* rope_to_cstr(StringRope* rope) {
    if (!rope) return NULL;
    StringBuilder* sb = createStringBuilder(rope->kind == ROPE_LEAF ? rope->as.leaf.len + 1 : 16);
    rope_flatten(rope, sb);
    sb->buffer[sb->length] = '\0';
    char* result = sb->buffer;
    free(sb); // only free the struct, keep buffer
    return result;
}

ObjString* rope_index_to_string(StringRope* rope, size_t index) {
    char ch = '\0';
    if (!rope_char_at(rope, index, &ch)) {
        return NULL;
    }

    char buffer[2];
    buffer[0] = ch;
    buffer[1] = '\0';
    return allocateString(buffer, 1);
}

StringInternTable globalStringTable;

void init_string_table(StringInternTable* table) {
    table->interned = hashmap_new();
    table->threshold = 32;
    table->total_interned = 0;
}

ObjString* intern_string(const char* chars, int length) {
    size_t hash = 5381;
    for (int i = 0; i < length; i++) {
        hash = ((hash << 5) + hash) + (unsigned char)chars[i];
    }
    char keybuf[32];
    snprintf(keybuf, sizeof(keybuf), "%zu", hash);
    ObjString* existing = (ObjString*)hashmap_get(globalStringTable.interned, keybuf);
    if (existing && existing->length == length && memcmp(existing->chars, chars, length) == 0) {
        return existing;
    }
    ObjString* s = allocateString(chars, length);
    s->rope->as.leaf.is_interned = true;
    hashmap_set(globalStringTable.interned, keybuf, s);
    globalStringTable.total_interned++;
    return s;
}


void free_rope(StringRope* rope) {
    if (!rope) return;
    switch (rope->kind) {
        case ROPE_LEAF:
            if (rope->as.leaf.owns_data && rope->as.leaf.data) {
                free(rope->as.leaf.data);
            }
            break;
        case ROPE_CONCAT:
            free_rope(rope->as.concat.left);
            free_rope(rope->as.concat.right);
            break;
        case ROPE_SUBSTRING:
            free_rope(rope->as.substring.base);
            break;
    }
    free(rope);
}

// --- HashMapIterator stub implementation ---
typedef struct {
    size_t bucket_idx;
    void* current_entry;
    void* map;
} HashMapIterator;

static void hashmap_iterator_init(HashMap* map, HashMapIterator* it) {
    it->map = map;
    it->bucket_idx = 0;
    it->current_entry = NULL;
}

static int hashmap_iterator_has_next(HashMapIterator* it) {
    HashMap* map = (HashMap*)it->map;
    if (!map) return 0;
    while (it->bucket_idx < map->capacity) {
        HashMapEntry* entry = (HashMapEntry*)it->current_entry;
        if (!entry) entry = map->buckets[it->bucket_idx];
        if (entry) {
            it->current_entry = entry;
            return 1;
        }
        it->bucket_idx++;
        it->current_entry = NULL;
    }
    return 0;
}

static void* hashmap_iterator_next_value(HashMapIterator* it) {
    HashMapEntry* entry = (HashMapEntry*)it->current_entry;
    if (!entry) return NULL;
    void* value = entry->value;
    it->current_entry = entry->next;
    if (!it->current_entry) it->bucket_idx++;
    return value;
}

void free_string_table(StringInternTable* table) {
    if (!table || !table->interned) return;
    HashMapIterator it;
    hashmap_iterator_init(table->interned, &it);
    bool skip_object_free = vm.isShuttingDown;
    while (hashmap_iterator_has_next(&it)) {
        ObjString* s = (ObjString*)hashmap_iterator_next_value(&it);
        if (s) {
            if (!skip_object_free) {
                if (s->rope) free_rope(s->rope);
                free(s->chars);
                free(s);
            }
        }
    }
    hashmap_free(table->interned);
    table->interned = NULL;
    table->total_interned = 0;
}<|MERGE_RESOLUTION|>--- conflicted
+++ resolved
@@ -106,8 +106,6 @@
     return r;
 }
 
-<<<<<<< HEAD
-=======
 StringRope* rope_from_buffer(char* buffer, size_t len, bool owns_data) {
     if (!buffer) return NULL;
     StringRope* r = (StringRope*)reallocate(NULL, 0, sizeof(StringRope));
@@ -122,7 +120,6 @@
     return r;
 }
 
->>>>>>> 2d758a29
 static size_t rope_length_internal(const StringRope* rope) {
     if (!rope) return 0;
     switch (rope->kind) {
