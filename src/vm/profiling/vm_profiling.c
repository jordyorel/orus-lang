// Orus Language Project
// ---------------------------------------------------------------------------
// File: src/vm/profiling/vm_profiling.c
// Author: Jordy Orel KONDA
// Copyright (c) 2025 Jordy Orel KONDA
// License: MIT License (see LICENSE file in the project root)
// Description: Implements profiling hooks and metrics collection for the Orus VM.


#define _POSIX_C_SOURCE 199309L
#if !defined(_POSIX_C_SOURCE) || _POSIX_C_SOURCE < 200112L
#undef _POSIX_C_SOURCE
#define _POSIX_C_SOURCE 200112L
#endif
#include "vm/vm_profiling.h"
#include "vm/vm.h"
#include "vm/vm_tiering.h"
#include "vm/jit_ir.h"
#include "vm/jit_ir_debug.h"
#include "vm/jit_translation.h"
#include <assert.h>
#include <inttypes.h>
#include <stdbool.h>
#include <stddef.h>
#include <stdio.h>

typedef enum OrusJitIteratorKind {
    ORUS_JIT_ITERATOR_NONE = 0,
    ORUS_JIT_ITERATOR_RANGE,
    ORUS_JIT_ITERATOR_GENERIC,
} OrusJitIteratorKind;

#define VM_OPCODE_WINDOW_THRESHOLD 64u
#define VM_OPCODE_WINDOW_COOLDOWN 4096u

static inline bool
orus_jit_kind_is_integer(OrusJitValueKind kind) {
    switch (kind) {
        case ORUS_JIT_VALUE_I32:
        case ORUS_JIT_VALUE_I64:
        case ORUS_JIT_VALUE_U32:
        case ORUS_JIT_VALUE_U64:
            return true;
        default:
            return false;
    }
}
#include <stdlib.h>
#include <string.h>
#include <time.h>

static const char*
opcode_family_name(OrusOpcodeFamily family) {
    switch (family) {
        case ORUS_OPCODE_FAMILY_LITERAL:
            return "literal";
        case ORUS_OPCODE_FAMILY_MOVES:
            return "moves";
        case ORUS_OPCODE_FAMILY_ARITHMETIC:
            return "arithmetic";
        case ORUS_OPCODE_FAMILY_BITWISE:
            return "bitwise";
        case ORUS_OPCODE_FAMILY_COMPARISON:
            return "comparison";
        case ORUS_OPCODE_FAMILY_LOGIC:
            return "logic";
        case ORUS_OPCODE_FAMILY_CONVERSION:
            return "conversion";
        case ORUS_OPCODE_FAMILY_STRING:
            return "string";
        case ORUS_OPCODE_FAMILY_COLLECTION:
            return "collection";
        case ORUS_OPCODE_FAMILY_ITERATOR:
            return "iterator";
        case ORUS_OPCODE_FAMILY_CONTROL:
            return "control";
        case ORUS_OPCODE_FAMILY_CALL:
            return "call";
        case ORUS_OPCODE_FAMILY_FRAME:
            return "frame";
        case ORUS_OPCODE_FAMILY_SPILL:
            return "spill";
        case ORUS_OPCODE_FAMILY_MODULE:
            return "module";
        case ORUS_OPCODE_FAMILY_CLOSURE:
            return "closure";
        case ORUS_OPCODE_FAMILY_RUNTIME:
            return "runtime";
        case ORUS_OPCODE_FAMILY_TYPED:
            return "typed";
        case ORUS_OPCODE_FAMILY_EXTENDED:
            return "extended";
        case ORUS_OPCODE_FAMILY_OTHER:
        default:
            return "other";
    }
}

#ifndef FUNCTION_SPECIALIZATION_THRESHOLD
#define FUNCTION_SPECIALIZATION_THRESHOLD 512ULL
#endif

// Global profiling context
VMProfilingContext g_profiling = {0};

extern VM vm;

static void
opcode_window_profile_reset(OpcodeWindowProfile* profile) {
    if (!profile) {
        return;
    }
    memset(profile, 0, sizeof(*profile));
}

static bool
opcode_window_is_candidate(const uint8_t* opcodes, uint8_t length) {
    if (!opcodes) {
        return false;
    }
    if (length == 3) {
        if (opcodes[0] == OP_INC_I32_R && opcodes[1] == OP_CMP_I32_IMM) {
            uint8_t term = opcodes[2];
            return term == OP_JUMP_IF_NOT_SHORT || term == OP_JUMP_SHORT ||
                   term == OP_JUMP_BACK_SHORT;
        }
    }
    return false;
}

static uint32_t
opcode_window_hash(uintptr_t start_address, const uint8_t* opcodes, uint8_t length) {
    uint32_t hash = (uint32_t)(start_address >> 3);
    for (uint8_t i = 0; i < length; ++i) {
        hash = (hash * 131u) ^ (uint32_t)opcodes[i];
    }
    return hash % (uint32_t)(sizeof(g_profiling.window_profiles) /
                              sizeof(g_profiling.window_profiles[0]));
}

static void
opcode_window_consider(uintptr_t start_address,
                       const uint8_t* opcodes,
                       uint8_t length) {
    if (start_address == 0 || !opcode_window_is_candidate(opcodes, length)) {
        return;
    }

    uint32_t slot_index = opcode_window_hash(start_address, opcodes, length);
    OpcodeWindowProfile* profile = &g_profiling.window_profiles[slot_index];

    if (profile->start_address != start_address || profile->length != length ||
        memcmp(profile->opcodes, opcodes, length) != 0) {
        opcode_window_profile_reset(profile);
        profile->start_address = start_address;
        profile->length = length;
        memcpy(profile->opcodes, opcodes, length);
    }

    if (g_profiling.totalInstructions - profile->last_seen > VM_OPCODE_WINDOW_COOLDOWN) {
        profile->hit_count = 0;
        profile->metadata_requested = false;
    }

    profile->last_seen = g_profiling.totalInstructions;
    if (profile->hit_count < UINT64_MAX) {
        profile->hit_count++;
    }

    if (profile->hit_count >= VM_OPCODE_WINDOW_THRESHOLD &&
        !profile->metadata_requested) {
        VMHotWindowDescriptor descriptor = {0};
        descriptor.start_ip = (const uint8_t*)profile->start_address;
        descriptor.length = profile->length;
        memcpy(descriptor.opcodes, profile->opcodes, profile->length);
        vm_tiering_request_window_fusion(&descriptor);
        profile->metadata_requested = true;
    }
}

void
vm_profiling_record_opcode_window(const uint8_t* start_addr, uint8_t opcode) {
    OpcodeWindowSampler* sampler = &g_profiling.window_sampler;

    if (sampler->recent_count < VM_MAX_FUSION_WINDOW) {
        sampler->recent_addresses[sampler->recent_count] = (uintptr_t)start_addr;
        sampler->recent_opcodes[sampler->recent_count] = opcode;
        sampler->recent_count++;
    } else {
        memmove(&sampler->recent_addresses[0], &sampler->recent_addresses[1],
                (VM_MAX_FUSION_WINDOW - 1) * sizeof(uintptr_t));
        memmove(&sampler->recent_opcodes[0], &sampler->recent_opcodes[1],
                (VM_MAX_FUSION_WINDOW - 1) * sizeof(uint8_t));
        sampler->recent_addresses[VM_MAX_FUSION_WINDOW - 1] =
            (uintptr_t)start_addr;
        sampler->recent_opcodes[VM_MAX_FUSION_WINDOW - 1] = opcode;
    }

    uint8_t count = sampler->recent_count;
    if (count < 3) {
        return;
    }

    for (uint8_t length = 3; length <= count && length <= VM_MAX_FUSION_WINDOW;
         ++length) {
        uint8_t offset = count - length;
        opcode_window_consider(sampler->recent_addresses[offset],
                               &sampler->recent_opcodes[offset], length);
    }
}

static bool
orus_jit_trace_ir_enabled(void) {
    static int cached = -1;
    if (cached < 0) {
        cached = 0;
        const char* env = getenv("ORUS_TRACE_JIT_IR");
        if (env && env[0] != '\0') {
            cached = 1;
        } else {
            const char* trace = getenv("ORUS_TRACE");
            if (trace && strstr(trace, "jit-ir")) {
                cached = 1;
            }
        }
    }
    return cached != 0;
}

void orus_jit_translation_failure_log_init(
    OrusJitTranslationFailureLog* log) {
    if (!log) {
        return;
    }
    memset(log, 0, sizeof(*log));
}

#ifndef NDEBUG
static bool jit_failure_status_counts_toward_supported_alert(
    OrusJitTranslationStatus status) {
    switch (status) {
        case ORUS_JIT_TRANSLATE_STATUS_OK:
        case ORUS_JIT_TRANSLATE_STATUS_INVALID_INPUT:
        case ORUS_JIT_TRANSLATE_STATUS_OUT_OF_MEMORY:
        case ORUS_JIT_TRANSLATE_STATUS_ROLLOUT_DISABLED:
            return false;
        default:
            return true;
    }
}
#endif

static OrusJitTranslationFailureCategory
jit_failure_category_for_status(OrusJitTranslationStatus status) {
    switch (status) {
        case ORUS_JIT_TRANSLATE_STATUS_UNSUPPORTED_VALUE_KIND:
        case ORUS_JIT_TRANSLATE_STATUS_UNSUPPORTED_CONSTANT_KIND:
        case ORUS_JIT_TRANSLATE_STATUS_UNHANDLED_OPCODE:
            return ORUS_JIT_TRANSLATION_FAILURE_CATEGORY_UNSUPPORTED_BYTECODE;
        case ORUS_JIT_TRANSLATE_STATUS_UNSUPPORTED_LOOP_SHAPE:
            return ORUS_JIT_TRANSLATION_FAILURE_CATEGORY_MALFORMED_LOOP;
        case ORUS_JIT_TRANSLATE_STATUS_ROLLOUT_DISABLED:
            return ORUS_JIT_TRANSLATION_FAILURE_CATEGORY_ROLLOUT_DISABLED;
        default:
            return ORUS_JIT_TRANSLATION_FAILURE_CATEGORY_OTHER;
    }
}

void orus_jit_translation_failure_log_record(
    OrusJitTranslationFailureLog* log,
    const OrusJitTranslationFailureRecord* record) {
    if (!log || !record) {
        return;
    }

    log->total_failures++;
    if ((size_t)record->status < ORUS_JIT_TRANSLATE_STATUS_COUNT) {
        log->reason_counts[record->status]++;
    }

    OrusJitTranslationFailureCategory category =
        jit_failure_category_for_status(record->status);
    if ((size_t)category < ORUS_JIT_TRANSLATION_FAILURE_CATEGORY_COUNT) {
        log->category_counts[category]++;
    }

    if ((size_t)record->value_kind < ORUS_JIT_VALUE_KIND_COUNT) {
        log->value_kind_counts[record->value_kind]++;
#ifndef NDEBUG
        if (jit_failure_status_counts_toward_supported_alert(record->status)) {
            uint64_t supported_failures =
                ++log->supported_kind_failures[record->value_kind];
            assert(supported_failures <
                       ORUS_JIT_SUPPORTED_FAILURE_ALERT_THRESHOLD &&
                   "baseline JIT bailout threshold exceeded for supported value "
                   "kind");
        }
#endif
    }

    if (ORUS_JIT_TRANSLATION_FAILURE_HISTORY == 0u) {
        return;
    }

    size_t slot = log->next_index;
    if (slot >= ORUS_JIT_TRANSLATION_FAILURE_HISTORY) {
        slot %= ORUS_JIT_TRANSLATION_FAILURE_HISTORY;
    }
    log->records[slot] = *record;
    log->next_index = (slot + 1u) % ORUS_JIT_TRANSLATION_FAILURE_HISTORY;
    if (log->count < ORUS_JIT_TRANSLATION_FAILURE_HISTORY) {
        log->count++;
    }
}

static uint32_t
orus_jit_rollout_mask_for_stage(OrusJitRolloutStage stage) {
    if (stage < ORUS_JIT_ROLLOUT_STAGE_I32_ONLY) {
        stage = ORUS_JIT_ROLLOUT_STAGE_I32_ONLY;
    } else if (stage >= ORUS_JIT_ROLLOUT_STAGE_COUNT) {
        stage = ORUS_JIT_ROLLOUT_STAGE_STRINGS;
    }

    uint32_t mask = 0u;
    mask |= (1u << ORUS_JIT_VALUE_I32);
    mask |= (1u << ORUS_JIT_VALUE_BOOL);
    if (stage >= ORUS_JIT_ROLLOUT_STAGE_WIDE_INTS) {
        mask |= (1u << ORUS_JIT_VALUE_I64);
        mask |= (1u << ORUS_JIT_VALUE_U32);
        mask |= (1u << ORUS_JIT_VALUE_U64);
    }
    if (stage >= ORUS_JIT_ROLLOUT_STAGE_FLOATS) {
        mask |= (1u << ORUS_JIT_VALUE_F64);
    }
    if (stage >= ORUS_JIT_ROLLOUT_STAGE_STRINGS) {
        mask |= (1u << ORUS_JIT_VALUE_STRING);
    }
    return mask;
}

const char*
orus_jit_rollout_stage_name(OrusJitRolloutStage stage) {
    switch (stage) {
        case ORUS_JIT_ROLLOUT_STAGE_I32_ONLY:
            return "i32-only";
        case ORUS_JIT_ROLLOUT_STAGE_WIDE_INTS:
            return "wide-int";
        case ORUS_JIT_ROLLOUT_STAGE_FLOATS:
            return "floats";
        case ORUS_JIT_ROLLOUT_STAGE_STRINGS:
            return "strings";
        default:
            break;
    }
    return "unknown";
}

bool
orus_jit_rollout_stage_parse(const char* text, OrusJitRolloutStage* out_stage) {
    if (!text || !out_stage) {
        return false;
    }

    if (strcmp(text, "i32") == 0 || strcmp(text, "i32-only") == 0 ||
        strcmp(text, "baseline") == 0) {
        *out_stage = ORUS_JIT_ROLLOUT_STAGE_I32_ONLY;
        return true;
    }
    if (strcmp(text, "wide-int") == 0 || strcmp(text, "wide-ints") == 0 ||
        strcmp(text, "wide") == 0) {
        *out_stage = ORUS_JIT_ROLLOUT_STAGE_WIDE_INTS;
        return true;
    }
    if (strcmp(text, "floats") == 0 || strcmp(text, "float") == 0) {
        *out_stage = ORUS_JIT_ROLLOUT_STAGE_FLOATS;
        return true;
    }
    if (strcmp(text, "strings") == 0 || strcmp(text, "string") == 0 ||
        strcmp(text, "full") == 0) {
        *out_stage = ORUS_JIT_ROLLOUT_STAGE_STRINGS;
        return true;
    }
    return false;
}

void
orus_jit_rollout_set_stage(VMState* vm_state, OrusJitRolloutStage stage) {
    if (!vm_state) {
        return;
    }

    vm_state->jit_rollout.stage = stage;
    vm_state->jit_rollout.enabled_kind_mask =
        orus_jit_rollout_mask_for_stage(stage);
}

bool
orus_jit_rollout_is_kind_enabled(const VMState* vm_state,
                                 OrusJitValueKind kind) {
    if (!vm_state || (size_t)kind >= ORUS_JIT_VALUE_KIND_COUNT) {
        return false;
    }
    uint32_t bit = 1u << (uint32_t)kind;
    return (vm_state->jit_rollout.enabled_kind_mask & bit) != 0u;
}

static const char* function_display_name(Function* function, int index, char* buffer, size_t size) {
    if (function && function->debug_name && function->debug_name[0] != '\0') {
        return function->debug_name;
    }

    if (!buffer || size == 0) {
        return "";
    }

    snprintf(buffer, size, "<fn_%d>", index);
    buffer[size - 1] = '\0';
    return buffer;
}

static void write_json_string(FILE* file, const char* value) {
    fputc('"', file);
    if (!value) {
        fputc('"', file);
        return;
    }

    const unsigned char* cursor = (const unsigned char*)value;
    while (*cursor) {
        unsigned char ch = *cursor++;
        switch (ch) {
            case '\\':
                fputs("\\\\", file);
                break;
            case '"':
                fputs("\\\"", file);
                break;
            case '\b':
                fputs("\\b", file);
                break;
            case '\f':
                fputs("\\f", file);
                break;
            case '\n':
                fputs("\\n", file);
                break;
            case '\r':
                fputs("\\r", file);
                break;
            case '\t':
                fputs("\\t", file);
                break;
            default:
                if (ch < 0x20u || ch == 0x7Fu) {
                    fprintf(file, "\\u%04X", ch);
                } else {
                    fputc((char)ch, file);
                }
                break;
        }
    }

    fputc('"', file);
}

// Get high-resolution timestamp (exported for VM dispatch)
uint64_t getTimestamp(void) {
    struct timespec ts;
    clock_gettime(CLOCK_MONOTONIC, &ts);
    return ts.tv_sec * 1000000000ULL + ts.tv_nsec;
}

void initVMProfiling(void) {
    memset(&g_profiling, 0, sizeof(VMProfilingContext));
    g_profiling.enabledFlags = PROFILE_NONE;
    g_profiling.isActive = false;
    g_profiling.sampleCounter = 0;
    
    clock_gettime(CLOCK_MONOTONIC, &g_profiling.startTime);
    
    // printf("VM Profiling system initialized\n");
}

void enableProfiling(ProfilingFlags flags) {
    g_profiling.enabledFlags |= flags;
    g_profiling.isActive = (g_profiling.enabledFlags != PROFILE_NONE);
    
    if (g_profiling.isActive) {
        clock_gettime(CLOCK_MONOTONIC, &g_profiling.startTime);
        printf("VM Profiling enabled with flags: 0x%X\n", flags);
    }
}

void disableProfiling(ProfilingFlags flags) {
    g_profiling.enabledFlags &= ~flags;
    g_profiling.isActive = (g_profiling.enabledFlags != PROFILE_NONE);
    
    printf("VM Profiling disabled for flags: 0x%X\n", flags);
    if (!g_profiling.isActive) {
        printf("VM Profiling completely disabled\n");
    }
}

void resetProfiling(void) {
    ProfilingFlags savedFlags = g_profiling.enabledFlags;
    bool wasActive = g_profiling.isActive;
    
    memset(&g_profiling, 0, sizeof(VMProfilingContext));
    g_profiling.enabledFlags = savedFlags;
    g_profiling.isActive = wasActive;
    
    if (wasActive) {
        clock_gettime(CLOCK_MONOTONIC, &g_profiling.startTime);
    }
    
    printf("VM Profiling data reset\n");
}

void shutdownVMProfiling(void) {
    if (g_profiling.isActive) {
        printf("\n=== Final Profiling Report ===\n");
        dumpProfilingStats();
    }
    
    memset(&g_profiling, 0, sizeof(VMProfilingContext));
    printf("VM Profiling system shutdown\n");
}

// Query functions
bool isHotPath(void* codeAddress) {
    if (!g_profiling.isActive || !(g_profiling.enabledFlags & PROFILE_HOT_PATHS)) {
        return false;
    }
    
    uint32_t hash = ((uintptr_t)codeAddress >> 3) % 1024;
    return g_profiling.hotPaths[hash].isCurrentlyHot;
}

bool isHotInstruction(uint8_t opcode) {
    if (!g_profiling.isActive || !(g_profiling.enabledFlags & PROFILE_INSTRUCTIONS)) {
        return false;
    }
    
    return g_profiling.instructionStats[opcode].isHotPath;
}

uint64_t getHotPathIterations(void* codeAddress) {
    if (!g_profiling.isActive || !(g_profiling.enabledFlags & PROFILE_HOT_PATHS)) {
        return 0;
    }
    
    uint32_t hash = ((uintptr_t)codeAddress >> 3) % 1024;
    return g_profiling.hotPaths[hash].totalIterations;
}

double getInstructionHotness(uint8_t opcode) {
    if (!g_profiling.isActive || !(g_profiling.enabledFlags & PROFILE_INSTRUCTIONS)) {
        return 0.0;
    }

    InstructionProfile* profile = &g_profiling.instructionStats[opcode];
    if (g_profiling.totalInstructions == 0) return 0.0;

    return (double)profile->executionCount / g_profiling.totalInstructions;
}

uint64_t getLoopHitCount(void* codeAddress) {
    if (!g_profiling.isActive || !(g_profiling.enabledFlags & PROFILE_HOT_PATHS)) {
        return 0;
    }

    uint32_t hash = ((uintptr_t)codeAddress >> 3) % LOOP_PROFILE_SLOTS;
    LoopProfile* loopProfile = &g_profiling.loopStats[hash];
    if (loopProfile->address != (uintptr_t)codeAddress) {
        return 0;
    }

    return loopProfile->hitCount + loopProfile->pendingIterations;
}

uint64_t getFunctionHitCount(void* functionPtr, bool isNative) {
    if (!g_profiling.isActive || !(g_profiling.enabledFlags & PROFILE_FUNCTION_CALLS)) {
        return 0;
    }

    uint32_t hash = ((uintptr_t)functionPtr >> 3) % FUNCTION_PROFILE_SLOTS;
    FunctionProfile* functionProfile = &g_profiling.functionStats[hash];
    if (functionProfile->address != (uintptr_t)functionPtr || functionProfile->isNative != isNative) {
        return 0;
    }

    return functionProfile->hitCount + functionProfile->pendingCalls;
}

static void
printOpcodeFamilyProfile(void) {
    uint64_t total_samples = 0;
    for (size_t i = 0; i < ORUS_OPCODE_FAMILY_COUNT; ++i) {
        total_samples += g_profiling.familyStats[i].executions;
    }

    if (total_samples == 0) {
        return;
    }

    printf("\n--- Opcode Family Profile ---\n");
    printf("%-18s %12s %12s %12s %8s\n",
           "Family",
           "Samples",
           "Cycles",
           "Avg",
           "Share");

    for (size_t i = 0; i < ORUS_OPCODE_FAMILY_COUNT; ++i) {
        const OpcodeFamilyProfile* profile = &g_profiling.familyStats[i];
        if (profile->executions == 0) {
            continue;
        }

        double average_cycles =
            (profile->executions > 0)
                ? (double)profile->cycles / (double)profile->executions
                : 0.0;
        double share =
            (total_samples > 0)
                ? (100.0 * (double)profile->executions / (double)total_samples)
                : 0.0;

        printf("%-18s %12llu %12llu %12.1f %7.1f%%\n",
               opcode_family_name((OrusOpcodeFamily)i),
               (unsigned long long)profile->executions,
               (unsigned long long)profile->cycles,
               average_cycles,
               share);
    }
}

static void
printJitFailureSummary(const OrusJitTranslationFailureLog* log) {
    printf("\n--- JIT Translation Failures ---\n");
    if (!log || log->total_failures == 0) {
        printf("No translation failures recorded.\n");
        return;
    }

    printf("Total failures: %" PRIu64 "\n", (uint64_t)log->total_failures);

    printf("By reason:\n");
    for (size_t i = 0; i < ORUS_JIT_TRANSLATE_STATUS_COUNT; ++i) {
        uint64_t count = log->reason_counts[i];
        if (count == 0) {
            continue;
        }
        printf("    - %s: %" PRIu64 "\n",
               orus_jit_translation_status_name((OrusJitTranslationStatus)i),
               count);
    }

    printf("By category:\n");
    for (size_t i = 0; i < ORUS_JIT_TRANSLATION_FAILURE_CATEGORY_COUNT; ++i) {
        uint64_t count = log->category_counts[i];
        if (count == 0) {
            continue;
        }
        printf("    - %s: %" PRIu64 "\n",
               orus_jit_translation_failure_category_name(
                   (OrusJitTranslationFailureCategory)i),
               count);
    }

    printf("By value kind:\n");
    for (size_t i = 0; i < ORUS_JIT_VALUE_KIND_COUNT; ++i) {
        uint64_t count = log->value_kind_counts[i];
        if (count == 0) {
            continue;
        }
        double share =
            (log->total_failures > 0)
                ? (100.0 * (double)count / (double)log->total_failures)
                : 0.0;
        printf("    - %s: %" PRIu64 " (%.1f%%)\n",
               orus_jit_value_kind_name((OrusJitValueKind)i),
               count,
               share);
    }
}

// Profiling data output functions
void dumpProfilingStats(void) {
    if (!g_profiling.isActive) {
        printf("Profiling is not active\n");
        return;
    }
    
    printf("\n=== VM Profiling Statistics ===\n");
    printf("Total Instructions: %llu\n", (unsigned long long)g_profiling.totalInstructions);
    printf("Total Cycles: %llu\n", (unsigned long long)g_profiling.totalCycles);
    
    if (g_profiling.enabledFlags & PROFILE_INSTRUCTIONS) {
        printInstructionProfile();
        printOpcodeFamilyProfile();
    }
    
    if (g_profiling.enabledFlags & PROFILE_HOT_PATHS) {
        printHotPaths();
        printLoopProfile();
    }
    
    if (g_profiling.enabledFlags & PROFILE_REGISTER_USAGE) {
        printRegisterProfile();
    }
    
    if (g_profiling.enabledFlags & PROFILE_MEMORY_ACCESS) {
        printf("\n--- Memory Access Profile ---\n");
        printf("Memory Reads: %llu\n", (unsigned long long)g_profiling.memoryReads);
        printf("Memory Writes: %llu\n", (unsigned long long)g_profiling.memoryWrites);
        printf("Cache Hits: %llu\n", (unsigned long long)g_profiling.cacheHits);
        printf("Cache Misses: %llu\n", (unsigned long long)g_profiling.cacheMisses);
        
        if (g_profiling.cacheHits + g_profiling.cacheMisses > 0) {
            double hitRate = (double)g_profiling.cacheHits / 
                           (g_profiling.cacheHits + g_profiling.cacheMisses);
            printf("Cache Hit Rate: %.2f%%\n", hitRate * 100.0);
        }
    }
    
    if (g_profiling.enabledFlags & PROFILE_BRANCH_PREDICTION) {
        printf("\n--- Branch Prediction Profile ---\n");
        printf("Total Branches: %llu\n", (unsigned long long)g_profiling.branchesTotal);
        printf("Correct Predictions: %llu\n", (unsigned long long)g_profiling.branchesCorrect);
        printf("Branch Accuracy: %.2f%%\n", g_profiling.branchAccuracy * 100.0);
    }

    if (g_profiling.enabledFlags & PROFILE_FUNCTION_CALLS) {
        printFunctionProfile();
    }

    printJitFailureSummary(&vm.jit_translation_failures);
}

void printInstructionProfile(void) {
    printf("\n--- Instruction Execution Profile ---\n");
    printf("%-8s %-18s %12s %12s %8s %8s\n",
           "Opcode",
           "Family",
           "Samples",
           "Cycles",
           "Avg",
           "Hot");
    printf("------------------------------------------------------------------\n");

    for (int i = 0; i < 256; i++) {
        InstructionProfile* profile = &g_profiling.instructionStats[i];
        if (profile->executionCount == 0) {
            continue;
        }

        OrusOpcodeFamily family = vm_opcode_family((uint8_t)i);
        const char* family_name = opcode_family_name(family);

        printf("%-8d %-18s %12llu %12llu %8.1f %8s\n",
               i,
               family_name,
               (unsigned long long)profile->executionCount,
               (unsigned long long)profile->totalCycles,
               profile->averageCycles,
               profile->isHotPath ? "YES" : "NO");
    }
}

void printHotPaths(void) {
    printf("\n--- Hot Path Analysis ---\n");
    printf("%-16s %12s %12s %12s %8s\n", "Address", "Entries", "Iterations", "Avg Iter", "Hot");
    printf("------------------------------------------------------------\n");
    
    for (int i = 0; i < 1024; i++) {
        HotPathData* hotPath = &g_profiling.hotPaths[i];
        if (hotPath->entryCount > 0) {
            printf("0x%014lX %12llu %12llu %12.1f %8s\n",
                   (unsigned long)(i * 8), // Approximate address
                   (unsigned long long)hotPath->entryCount,
                   (unsigned long long)hotPath->totalIterations,
                   hotPath->averageIterations,
                   hotPath->isCurrentlyHot ? "YES" : "NO");
        }
    }
}

void printRegisterProfile(void) {
    printf("\n--- Register Usage Profile ---\n");
    printf("%-8s %12s %12s %12s %12s\n", "Reg", "Allocations", "Spills", "Reuses", "Avg Life");
    printf("------------------------------------------------------------\n");

    for (int i = 0; i < 256; i++) {
        RegisterProfile* profile = &g_profiling.registerStats[i];
        if (profile->allocations > 0) {
            printf("R%-7d %12llu %12llu %12llu %12.1f\n",
                   i,
                   (unsigned long long)profile->allocations,
                   (unsigned long long)profile->spills,
                   (unsigned long long)profile->reuses,
                   profile->averageLifetime);
        }
    }
}

void printLoopProfile(void) {
    printf("\n--- Loop Hit Profile ---\n");
    printf("%-16s %12s %12s %12s\n", "Address", "Hits", "Pending", "LastInstr");
    printf("------------------------------------------------------------\n");

    for (int i = 0; i < LOOP_PROFILE_SLOTS; i++) {
        LoopProfile* loopProfile = &g_profiling.loopStats[i];
        if (loopProfile->hitCount == 0 && loopProfile->pendingIterations == 0) {
            continue;
        }

        printf("0x%014lX %12llu %12llu %12llu\n",
               (unsigned long)loopProfile->address,
               (unsigned long long)loopProfile->hitCount,
               (unsigned long long)loopProfile->pendingIterations,
               (unsigned long long)loopProfile->lastHitInstruction);
    }
}

void printFunctionProfile(void) {
    printf("\n--- Function Call Profile ---\n");
    printf("%-16s %12s %12s %8s %12s\n", "Address", "Hits", "Pending", "Native", "LastInstr");
    printf("---------------------------------------------------------------------\n");

    for (int i = 0; i < FUNCTION_PROFILE_SLOTS; i++) {
        FunctionProfile* functionProfile = &g_profiling.functionStats[i];
        if (functionProfile->hitCount == 0 && functionProfile->pendingCalls == 0) {
            continue;
        }

        printf("0x%014lX %12llu %12llu %8s %12llu\n",
               (unsigned long)functionProfile->address,
               (unsigned long long)functionProfile->hitCount,
               (unsigned long long)functionProfile->pendingCalls,
               functionProfile->isNative ? "YES" : "NO",
               (unsigned long long)functionProfile->lastHitInstruction);
    }
}

void exportProfilingData(const char* filename) {
    if (!g_profiling.isActive) {
        printf("Profiling is not active - cannot export data\n");
        return;
    }
    
    FILE* file = fopen(filename, "w");
    if (!file) {
        printf("Failed to open file for profiling export: %s\n", filename);
        return;
    }
    
    // Export in JSON format for easy parsing
    fprintf(file, "{\n");
    fprintf(file, "  \"totalInstructions\": %llu,\n", (unsigned long long)g_profiling.totalInstructions);
    fprintf(file, "  \"totalCycles\": %llu,\n", (unsigned long long)g_profiling.totalCycles);
    fprintf(file, "  \"enabledFlags\": %d,\n", g_profiling.enabledFlags);
    
    // Export instruction statistics
    fprintf(file, "  \"instructions\": [\n");
    bool firstInst = true;
    for (int i = 0; i < 256; i++) {
        InstructionProfile* profile = &g_profiling.instructionStats[i];
        if (profile->executionCount > 0) {
            if (!firstInst) fprintf(file, ",\n");
            fprintf(file, "    {\"opcode\": %d, \"count\": %llu, \"cycles\": %llu, \"isHot\": %s}",
                    i, (unsigned long long)profile->executionCount,
                    (unsigned long long)profile->totalCycles,
                    profile->isHotPath ? "true" : "false");
            firstInst = false;
        }
    }
    fprintf(file, "\n  ],\n");

    fprintf(file, "  \"opcodeFamilies\": [\n");
    bool firstFamily = true;
    for (size_t i = 0; i < ORUS_OPCODE_FAMILY_COUNT; ++i) {
        const OpcodeFamilyProfile* family = &g_profiling.familyStats[i];
        if (family->executions == 0) {
            continue;
        }
        if (!firstFamily) {
            fprintf(file, ",\n");
        }
        fprintf(file, "    {\"family\": ");
        write_json_string(file, opcode_family_name((OrusOpcodeFamily)i));
        double avg_cycles =
            (family->executions > 0)
                ? (double)family->cycles / (double)family->executions
                : 0.0;
        fprintf(file,
                ", \"samples\": %llu, \"cycles\": %llu, \"average\": %.4f}",
                (unsigned long long)family->executions,
                (unsigned long long)family->cycles,
                avg_cycles);
        firstFamily = false;
    }
    if (!firstFamily) {
        fprintf(file, "\n");
    }
    fprintf(file, "  ],\n");

    // Export hot paths
    fprintf(file, "  \"hotPaths\": [\n");
    bool firstPath = true;
    for (int i = 0; i < 1024; i++) {
        HotPathData* hotPath = &g_profiling.hotPaths[i];
        if (hotPath->entryCount > 0) {
            if (!firstPath) fprintf(file, ",\n");
            fprintf(file, "    {\"hash\": %d, \"entries\": %llu, \"iterations\": %llu, \"isHot\": %s}",
                    i, (unsigned long long)hotPath->entryCount,
                    (unsigned long long)hotPath->totalIterations,
                    hotPath->isCurrentlyHot ? "true" : "false");
            firstPath = false;
        }
    }
    fprintf(file, "\n  ],\n");

    // Export loop hit sampling data
    fprintf(file, "  \"loopHits\": [\n");
    bool firstLoop = true;
    for (int i = 0; i < LOOP_PROFILE_SLOTS; i++) {
        LoopProfile* loopProfile = &g_profiling.loopStats[i];
        if (loopProfile->hitCount > 0 || loopProfile->pendingIterations > 0) {
            if (!firstLoop) fprintf(file, ",\n");
            fprintf(file, "    {\"address\": %llu, \"hits\": %llu, \"pending\": %llu, \"lastInstr\": %llu}",
                    (unsigned long long)loopProfile->address,
                    (unsigned long long)loopProfile->hitCount,
                    (unsigned long long)loopProfile->pendingIterations,
                    (unsigned long long)loopProfile->lastHitInstruction);
            firstLoop = false;
        }
    }
    fprintf(file, "\n  ],\n");

    // Export function hit sampling data
    fprintf(file, "  \"functionHits\": [\n");
    bool firstFunction = true;
    for (int i = 0; i < FUNCTION_PROFILE_SLOTS; i++) {
        FunctionProfile* functionProfile = &g_profiling.functionStats[i];
        if (functionProfile->hitCount > 0 || functionProfile->pendingCalls > 0) {
            if (!firstFunction) fprintf(file, ",\n");
            fprintf(file, "    {\"address\": %llu, \"hits\": %llu, \"pending\": %llu, \"native\": %s, \"lastInstr\": %llu}",
                    (unsigned long long)functionProfile->address,
                    (unsigned long long)functionProfile->hitCount,
                    (unsigned long long)functionProfile->pendingCalls,
                    functionProfile->isNative ? "true" : "false",
                    (unsigned long long)functionProfile->lastHitInstruction);
            firstFunction = false;
        }
    }
    fprintf(file, "\n  ],\n");

    const OrusJitTranslationFailureLog* failure_log = &vm.jit_translation_failures;
    fprintf(file, "  \"jitFailures\": {\n");
    fprintf(file,
            "    \"total\": %llu,\n",
            (unsigned long long)failure_log->total_failures);

    fprintf(file, "    \"byReason\": [\n");
    bool firstReason = true;
    for (size_t i = 0; i < ORUS_JIT_TRANSLATE_STATUS_COUNT; ++i) {
        uint64_t count = failure_log->reason_counts[i];
        if (count == 0) {
            continue;
        }
        if (!firstReason) {
            fprintf(file, ",\n");
        }
        fprintf(file, "      {\"reason\": ");
        write_json_string(file,
                          orus_jit_translation_status_name(
                              (OrusJitTranslationStatus)i));
        fprintf(file, ", \"count\": %llu}", (unsigned long long)count);
        firstReason = false;
    }
    if (!firstReason) {
        fprintf(file, "\n");
    }
    fprintf(file, "    ],\n");

    fprintf(file, "    \"byCategory\": [\n");
    bool firstCategory = true;
    for (size_t i = 0; i < ORUS_JIT_TRANSLATION_FAILURE_CATEGORY_COUNT; ++i) {
        uint64_t count = failure_log->category_counts[i];
        if (count == 0) {
            continue;
        }
        if (!firstCategory) {
            fprintf(file, ",\n");
        }
        fprintf(file, "      {\"category\": ");
        write_json_string(file,
                          orus_jit_translation_failure_category_name(
                              (OrusJitTranslationFailureCategory)i));
        fprintf(file, ", \"count\": %llu}", (unsigned long long)count);
        firstCategory = false;
    }
    if (!firstCategory) {
        fprintf(file, "\n");
    }
    fprintf(file, "    ],\n");

    fprintf(file, "    \"byValueKind\": [\n");
    bool firstKind = true;
    for (size_t i = 0; i < ORUS_JIT_VALUE_KIND_COUNT; ++i) {
        uint64_t count = failure_log->value_kind_counts[i];
        if (count == 0) {
            continue;
        }
        if (!firstKind) {
            fprintf(file, ",\n");
        }
        fprintf(file, "      {\"valueKind\": ");
        write_json_string(file, orus_jit_value_kind_name((OrusJitValueKind)i));
        double share =
            (failure_log->total_failures > 0)
                ? (double)count / (double)failure_log->total_failures
                : 0.0;
        fprintf(file,
                ", \"count\": %llu, \"share\": %.6f}",
                (unsigned long long)count,
                share);
        firstKind = false;
    }
    if (!firstKind) {
        fprintf(file, "\n");
    }
    fprintf(file, "    ]\n");
    fprintf(file, "  },\n");

    fprintf(file, "  \"specializations\": [\n");
    bool firstSpecialization = true;
    if (vm.functionCount > 0) {
        for (int i = 0; i < vm.functionCount; ++i) {
            Function* function = &vm.functions[i];
            if (!function) {
                continue;
            }

            uint64_t currentHits = getFunctionHitCount(function, false);
            uint64_t recordedHits = function->specialization_hits;
            bool specializedTier = function->tier == FUNCTION_TIER_SPECIALIZED;
            bool active = specializedTier && function->specialized_chunk != NULL;
            bool eligible = currentHits >= FUNCTION_SPECIALIZATION_THRESHOLD;
            char fallback[32];
            const char* name = function_display_name(function, i, fallback, sizeof(fallback));
            const char* tier = specializedTier ? "specialized" : "baseline";

            if (!firstSpecialization) {
                fprintf(file, ",\n");
            }

            fprintf(file, "    {\"index\": %d, \"name\": ", i);
            write_json_string(file, name);
            fprintf(file,
                    ", \"tier\": \"%s\", \"currentHits\": %llu, \"specializationHits\": %llu, \"threshold\": %llu, \"eligible\": %s, \"active\": %s}",
                    tier,
                    (unsigned long long)currentHits,
                    (unsigned long long)recordedHits,
                    (unsigned long long)FUNCTION_SPECIALIZATION_THRESHOLD,
                    eligible ? "true" : "false",
                    active ? "true" : "false");

            firstSpecialization = false;
        }
    }
    fprintf(file, "\n  ]\n");

    fprintf(file, "}\n");
    fclose(file);
    
    printf("Profiling data exported to: %s\n", filename);
}

// Integration with VM optimization
void updateOptimizationHints(struct VMOptimizationContext* vmCtx) {
    if (!vmCtx || !g_profiling.isActive) return;
    
    // Enable aggressive optimizations if we detect many hot paths
    uint32_t hotPathCount = 0;
    for (int i = 0; i < 1024; i++) {
        if (g_profiling.hotPaths[i].isCurrentlyHot) {
            hotPathCount++;
        }
    }
    
    // Note: The actual VMOptimizationContext fields would be accessed here
    // For now, we provide a simplified implementation that doesn't 
    // require the full vm_optimization.h header to avoid circular dependencies
    
    printf("Debug: Hot path count detected: %u\n", hotPathCount);
    if (hotPathCount > 10) {
        printf("Debug: Enabling aggressive optimizations\n");
    }
}

bool shouldOptimizeForHotPath(void* codeAddress) {
    return isHotPath(codeAddress) && g_profiling.isActive;
}

static inline JITEntryCacheSlot*
vm_jit_entry_cache_slot_for(VMState* vm_state, const JITEntry* entry) {
    if (!vm_state || !entry || !vm_state->jit_cache.slots ||
        vm_state->jit_cache.capacity == 0) {
        return NULL;
    }

    JITEntryCacheSlot* slot =
        (JITEntryCacheSlot*)((uint8_t*)entry - offsetof(JITEntryCacheSlot, entry));
    if (slot < vm_state->jit_cache.slots ||
        slot >= vm_state->jit_cache.slots + vm_state->jit_cache.capacity) {
        return NULL;
    }

    return slot;
}

static void
vm_jit_enter_entry(VMState* vm_state, const JITEntry* entry) {
    if (!vm_state || !entry || !entry->entry_point) {
        return;
    }

    const JITBackendVTable* vtable = orus_jit_backend_vtable();
    if (!vtable || !vtable->enter) {
        return;
    }

    bool measure_entry = (entry != &vm_state->jit_entry_stub);
    uint64_t start_cycles = measure_entry ? getTimestamp() : 0;
    vtable->enter((struct VM*)vm_state, entry);
    uint64_t elapsed_cycles =
        measure_entry ? (getTimestamp() - start_cycles) : 0;

    vm_state->jit_invocation_count++;

    if (measure_entry && elapsed_cycles > 0) {
        JITEntryCacheSlot* slot = vm_jit_entry_cache_slot_for(vm_state, entry);
        if (slot && slot->occupied) {
            if (!slot->warmup_recorded) {
                vm_state->jit_enter_cycle_warmup_total += elapsed_cycles;
                vm_state->jit_enter_cycle_warmup_samples++;
                slot->warmup_recorded = true;
            } else {
                vm_state->jit_enter_cycle_total += elapsed_cycles;
                vm_state->jit_enter_cycle_samples++;
            }
        } else {
            vm_state->jit_enter_cycle_total += elapsed_cycles;
            vm_state->jit_enter_cycle_samples++;
        }
    }

    if (vm_state->jit_pending_invalidate) {
        vm_jit_invalidate_entry(&vm_state->jit_pending_trigger);
        vm_state->jit_pending_invalidate = false;
        memset(&vm_state->jit_pending_trigger, 0,
               sizeof(vm_state->jit_pending_trigger));
    }
}

static uint16_t
read_be_u16(const uint8_t* bytes) {
    return (uint16_t)((bytes[0] << 8) | bytes[1]);
}

static OrusJitValueKind
orus_jit_value_kind_from_constant(Value value) {
    if (IS_I32(value)) {
        return ORUS_JIT_VALUE_I32;
    }
    if (IS_I64(value)) {
        return ORUS_JIT_VALUE_I64;
    }
    if (IS_U32(value)) {
        return ORUS_JIT_VALUE_U32;
    }
    if (IS_U64(value)) {
        return ORUS_JIT_VALUE_U64;
    }
    if (IS_F64(value)) {
        return ORUS_JIT_VALUE_F64;
    }
    if (IS_BOOL(value)) {
        return ORUS_JIT_VALUE_BOOL;
    }
    if (IS_STRING(value)) {
        return ORUS_JIT_VALUE_STRING;
    }
    return ORUS_JIT_VALUE_BOXED;
}

static bool
map_const_opcode(uint8_t opcode,
                 OrusJitIROpcode* ir_opcode,
                 OrusJitValueKind* kind) {
    switch (opcode) {
        case OP_LOAD_I32_CONST:
            *ir_opcode = ORUS_JIT_IR_OP_LOAD_I32_CONST;
            *kind = ORUS_JIT_VALUE_I32;
            return true;
        case OP_LOAD_I64_CONST:
            *ir_opcode = ORUS_JIT_IR_OP_LOAD_I64_CONST;
            *kind = ORUS_JIT_VALUE_I64;
            return true;
        case OP_LOAD_U32_CONST:
            *ir_opcode = ORUS_JIT_IR_OP_LOAD_U32_CONST;
            *kind = ORUS_JIT_VALUE_U32;
            return true;
        case OP_LOAD_U64_CONST:
            *ir_opcode = ORUS_JIT_IR_OP_LOAD_U64_CONST;
            *kind = ORUS_JIT_VALUE_U64;
            return true;
        case OP_LOAD_F64_CONST:
            *ir_opcode = ORUS_JIT_IR_OP_LOAD_F64_CONST;
            *kind = ORUS_JIT_VALUE_F64;
            return true;
        default:
            break;
    }
    return false;
}

static bool
map_move_opcode(uint8_t opcode,
                OrusJitIROpcode* ir_opcode,
                OrusJitValueKind* kind) {
    switch (opcode) {
        case OP_MOVE_I32:
            *ir_opcode = ORUS_JIT_IR_OP_MOVE_I32;
            *kind = ORUS_JIT_VALUE_I32;
            return true;
        case OP_MOVE_I64:
            *ir_opcode = ORUS_JIT_IR_OP_MOVE_I64;
            *kind = ORUS_JIT_VALUE_I64;
            return true;
        case OP_MOVE_F64:
            *ir_opcode = ORUS_JIT_IR_OP_MOVE_F64;
            *kind = ORUS_JIT_VALUE_F64;
            return true;
        default:
            break;
    }
    return false;
}

static bool
select_move_opcode_for_kind(OrusJitValueKind kind, OrusJitIROpcode* opcode) {
    if (!opcode) {
        return false;
    }

    switch (kind) {
        case ORUS_JIT_VALUE_I32:
            *opcode = ORUS_JIT_IR_OP_MOVE_I32;
            return true;
        case ORUS_JIT_VALUE_I64:
            *opcode = ORUS_JIT_IR_OP_MOVE_I64;
            return true;
        case ORUS_JIT_VALUE_U32:
            *opcode = ORUS_JIT_IR_OP_MOVE_U32;
            return true;
        case ORUS_JIT_VALUE_U64:
            *opcode = ORUS_JIT_IR_OP_MOVE_U64;
            return true;
        case ORUS_JIT_VALUE_F64:
            *opcode = ORUS_JIT_IR_OP_MOVE_F64;
            return true;
        case ORUS_JIT_VALUE_BOOL:
            *opcode = ORUS_JIT_IR_OP_MOVE_BOOL;
            return true;
        case ORUS_JIT_VALUE_STRING:
            *opcode = ORUS_JIT_IR_OP_MOVE_STRING;
            return true;
        case ORUS_JIT_VALUE_BOXED:
            *opcode = ORUS_JIT_IR_OP_MOVE_VALUE;
            return true;
        default:
            break;
    }

    return false;
}

static bool
orus_jit_value_kind_is_integer_like(OrusJitValueKind kind) {
    switch (kind) {
        case ORUS_JIT_VALUE_I32:
        case ORUS_JIT_VALUE_I64:
        case ORUS_JIT_VALUE_U32:
        case ORUS_JIT_VALUE_U64:
            return true;
        default:
            return false;
    }
}

static bool
orus_jit_value_kind_is_boxed_like(OrusJitValueKind kind) {
<<<<<<< HEAD
    switch (kind) {
        case ORUS_JIT_VALUE_STRING:
        case ORUS_JIT_VALUE_BOXED:
            return true;
        default:
            return false;
    }
=======
    return kind == ORUS_JIT_VALUE_BOXED;
>>>>>>> 42c1af98
}

static bool
map_arithmetic_opcode(uint8_t opcode,
                      OrusJitIROpcode* ir_opcode,
                      OrusJitValueKind* kind) {
    switch (opcode) {
        case OP_ADD_I32_R:
        case OP_ADD_I32_TYPED:
            *kind = ORUS_JIT_VALUE_I32;
            *ir_opcode = ORUS_JIT_IR_OP_ADD_I32;
            return true;
        case OP_SUB_I32_R:
        case OP_SUB_I32_TYPED:
            *kind = ORUS_JIT_VALUE_I32;
            *ir_opcode = ORUS_JIT_IR_OP_SUB_I32;
            return true;
        case OP_MUL_I32_R:
        case OP_MUL_I32_TYPED:
            *kind = ORUS_JIT_VALUE_I32;
            *ir_opcode = ORUS_JIT_IR_OP_MUL_I32;
            return true;
        case OP_DIV_I32_R:
        case OP_DIV_I32_TYPED:
            *kind = ORUS_JIT_VALUE_I32;
            *ir_opcode = ORUS_JIT_IR_OP_DIV_I32;
            return true;
        case OP_MOD_I32_R:
        case OP_MOD_I32_TYPED:
            *kind = ORUS_JIT_VALUE_I32;
            *ir_opcode = ORUS_JIT_IR_OP_MOD_I32;
            return true;
        case OP_ADD_I64_R:
        case OP_ADD_I64_TYPED:
            *kind = ORUS_JIT_VALUE_I64;
            *ir_opcode = ORUS_JIT_IR_OP_ADD_I64;
            return true;
        case OP_SUB_I64_R:
        case OP_SUB_I64_TYPED:
            *kind = ORUS_JIT_VALUE_I64;
            *ir_opcode = ORUS_JIT_IR_OP_SUB_I64;
            return true;
        case OP_MUL_I64_R:
        case OP_MUL_I64_TYPED:
            *kind = ORUS_JIT_VALUE_I64;
            *ir_opcode = ORUS_JIT_IR_OP_MUL_I64;
            return true;
        case OP_DIV_I64_R:
        case OP_DIV_I64_TYPED:
            *kind = ORUS_JIT_VALUE_I64;
            *ir_opcode = ORUS_JIT_IR_OP_DIV_I64;
            return true;
        case OP_MOD_I64_R:
        case OP_MOD_I64_TYPED:
            *kind = ORUS_JIT_VALUE_I64;
            *ir_opcode = ORUS_JIT_IR_OP_MOD_I64;
            return true;
        case OP_ADD_U32_R:
        case OP_ADD_U32_TYPED:
            *kind = ORUS_JIT_VALUE_U32;
            *ir_opcode = ORUS_JIT_IR_OP_ADD_U32;
            return true;
        case OP_SUB_U32_R:
        case OP_SUB_U32_TYPED:
            *kind = ORUS_JIT_VALUE_U32;
            *ir_opcode = ORUS_JIT_IR_OP_SUB_U32;
            return true;
        case OP_MUL_U32_R:
        case OP_MUL_U32_TYPED:
            *kind = ORUS_JIT_VALUE_U32;
            *ir_opcode = ORUS_JIT_IR_OP_MUL_U32;
            return true;
        case OP_DIV_U32_R:
        case OP_DIV_U32_TYPED:
            *kind = ORUS_JIT_VALUE_U32;
            *ir_opcode = ORUS_JIT_IR_OP_DIV_U32;
            return true;
        case OP_MOD_U32_R:
        case OP_MOD_U32_TYPED:
            *kind = ORUS_JIT_VALUE_U32;
            *ir_opcode = ORUS_JIT_IR_OP_MOD_U32;
            return true;
        case OP_ADD_U64_R:
        case OP_ADD_U64_TYPED:
            *kind = ORUS_JIT_VALUE_U64;
            *ir_opcode = ORUS_JIT_IR_OP_ADD_U64;
            return true;
        case OP_SUB_U64_R:
        case OP_SUB_U64_TYPED:
            *kind = ORUS_JIT_VALUE_U64;
            *ir_opcode = ORUS_JIT_IR_OP_SUB_U64;
            return true;
        case OP_MUL_U64_R:
        case OP_MUL_U64_TYPED:
            *kind = ORUS_JIT_VALUE_U64;
            *ir_opcode = ORUS_JIT_IR_OP_MUL_U64;
            return true;
        case OP_DIV_U64_R:
        case OP_DIV_U64_TYPED:
            *kind = ORUS_JIT_VALUE_U64;
            *ir_opcode = ORUS_JIT_IR_OP_DIV_U64;
            return true;
        case OP_MOD_U64_R:
        case OP_MOD_U64_TYPED:
            *kind = ORUS_JIT_VALUE_U64;
            *ir_opcode = ORUS_JIT_IR_OP_MOD_U64;
            return true;
        case OP_ADD_F64_R:
        case OP_ADD_F64_TYPED:
            *kind = ORUS_JIT_VALUE_F64;
            *ir_opcode = ORUS_JIT_IR_OP_ADD_F64;
            return true;
        case OP_SUB_F64_R:
        case OP_SUB_F64_TYPED:
            *kind = ORUS_JIT_VALUE_F64;
            *ir_opcode = ORUS_JIT_IR_OP_SUB_F64;
            return true;
        case OP_MUL_F64_R:
        case OP_MUL_F64_TYPED:
            *kind = ORUS_JIT_VALUE_F64;
            *ir_opcode = ORUS_JIT_IR_OP_MUL_F64;
            return true;
        case OP_DIV_F64_R:
        case OP_DIV_F64_TYPED:
            *kind = ORUS_JIT_VALUE_F64;
            *ir_opcode = ORUS_JIT_IR_OP_DIV_F64;
            return true;
        case OP_MOD_F64_R:
        case OP_MOD_F64_TYPED:
            *kind = ORUS_JIT_VALUE_F64;
            *ir_opcode = ORUS_JIT_IR_OP_MOD_F64;
            return true;
        default:
            break;
    }
    return false;
}

static bool
map_comparison_opcode(uint8_t opcode,
                      OrusJitIROpcode* ir_opcode,
                      OrusJitValueKind* kind) {
    switch (opcode) {
        case OP_LT_I32_R:
        case OP_LT_I32_TYPED:
            *kind = ORUS_JIT_VALUE_BOOL;
            *ir_opcode = ORUS_JIT_IR_OP_LT_I32;
            return true;
        case OP_LE_I32_R:
        case OP_LE_I32_TYPED:
            *kind = ORUS_JIT_VALUE_BOOL;
            *ir_opcode = ORUS_JIT_IR_OP_LE_I32;
            return true;
        case OP_GT_I32_R:
        case OP_GT_I32_TYPED:
            *kind = ORUS_JIT_VALUE_BOOL;
            *ir_opcode = ORUS_JIT_IR_OP_GT_I32;
            return true;
        case OP_GE_I32_R:
        case OP_GE_I32_TYPED:
            *kind = ORUS_JIT_VALUE_BOOL;
            *ir_opcode = ORUS_JIT_IR_OP_GE_I32;
            return true;
        case OP_LT_I64_R:
        case OP_LT_I64_TYPED:
            *kind = ORUS_JIT_VALUE_BOOL;
            *ir_opcode = ORUS_JIT_IR_OP_LT_I64;
            return true;
        case OP_LE_I64_R:
        case OP_LE_I64_TYPED:
            *kind = ORUS_JIT_VALUE_BOOL;
            *ir_opcode = ORUS_JIT_IR_OP_LE_I64;
            return true;
        case OP_GT_I64_R:
        case OP_GT_I64_TYPED:
            *kind = ORUS_JIT_VALUE_BOOL;
            *ir_opcode = ORUS_JIT_IR_OP_GT_I64;
            return true;
        case OP_GE_I64_R:
        case OP_GE_I64_TYPED:
            *kind = ORUS_JIT_VALUE_BOOL;
            *ir_opcode = ORUS_JIT_IR_OP_GE_I64;
            return true;
        case OP_LT_U32_R:
        case OP_LT_U32_TYPED:
            *kind = ORUS_JIT_VALUE_BOOL;
            *ir_opcode = ORUS_JIT_IR_OP_LT_U32;
            return true;
        case OP_LE_U32_R:
        case OP_LE_U32_TYPED:
            *kind = ORUS_JIT_VALUE_BOOL;
            *ir_opcode = ORUS_JIT_IR_OP_LE_U32;
            return true;
        case OP_GT_U32_R:
        case OP_GT_U32_TYPED:
            *kind = ORUS_JIT_VALUE_BOOL;
            *ir_opcode = ORUS_JIT_IR_OP_GT_U32;
            return true;
        case OP_GE_U32_R:
        case OP_GE_U32_TYPED:
            *kind = ORUS_JIT_VALUE_BOOL;
            *ir_opcode = ORUS_JIT_IR_OP_GE_U32;
            return true;
        case OP_LT_U64_R:
        case OP_LT_U64_TYPED:
            *kind = ORUS_JIT_VALUE_BOOL;
            *ir_opcode = ORUS_JIT_IR_OP_LT_U64;
            return true;
        case OP_LE_U64_R:
        case OP_LE_U64_TYPED:
            *kind = ORUS_JIT_VALUE_BOOL;
            *ir_opcode = ORUS_JIT_IR_OP_LE_U64;
            return true;
        case OP_GT_U64_R:
        case OP_GT_U64_TYPED:
            *kind = ORUS_JIT_VALUE_BOOL;
            *ir_opcode = ORUS_JIT_IR_OP_GT_U64;
            return true;
        case OP_GE_U64_R:
        case OP_GE_U64_TYPED:
            *kind = ORUS_JIT_VALUE_BOOL;
            *ir_opcode = ORUS_JIT_IR_OP_GE_U64;
            return true;
        case OP_LT_F64_R:
        case OP_LT_F64_TYPED:
            *kind = ORUS_JIT_VALUE_BOOL;
            *ir_opcode = ORUS_JIT_IR_OP_LT_F64;
            return true;
        case OP_LE_F64_R:
        case OP_LE_F64_TYPED:
            *kind = ORUS_JIT_VALUE_BOOL;
            *ir_opcode = ORUS_JIT_IR_OP_LE_F64;
            return true;
        case OP_GT_F64_R:
        case OP_GT_F64_TYPED:
            *kind = ORUS_JIT_VALUE_BOOL;
            *ir_opcode = ORUS_JIT_IR_OP_GT_F64;
            return true;
        case OP_GE_F64_R:
        case OP_GE_F64_TYPED:
            *kind = ORUS_JIT_VALUE_BOOL;
            *ir_opcode = ORUS_JIT_IR_OP_GE_F64;
            return true;
        default:
            break;
    }
    return false;
}

static OrusJitTranslationResult
make_translation_result(OrusJitTranslationStatus status,
                        OrusJitIROpcode opcode,
                        OrusJitValueKind kind,
                        uint32_t bytecode_offset) {
    OrusJitTranslationResult result;
    result.status = status;
    result.opcode = opcode;
    result.value_kind = kind;
    result.bytecode_offset = bytecode_offset;
    return result;
}

static OrusJitValueKind
orus_jit_value_kind_from_register_type(uint8_t reg_type) {
    switch ((RegisterType)reg_type) {
        case REG_TYPE_I32:
            return ORUS_JIT_VALUE_I32;
        case REG_TYPE_I64:
            return ORUS_JIT_VALUE_I64;
        case REG_TYPE_U32:
            return ORUS_JIT_VALUE_U32;
        case REG_TYPE_U64:
            return ORUS_JIT_VALUE_U64;
        case REG_TYPE_F64:
            return ORUS_JIT_VALUE_F64;
        case REG_TYPE_BOOL:
            return ORUS_JIT_VALUE_BOOL;
        case REG_TYPE_HEAP:
        case REG_TYPE_NONE:
        default:
            return ORUS_JIT_VALUE_BOXED;
    }
}

static void
orus_jit_seed_register_kinds_from_typed_window(const VMState* vm_state,
                                               uint8_t* register_kinds) {
    if (!vm_state || !register_kinds) {
        return;
    }

    const TypedRegisterWindow* window = vm_state->typed_regs.active_window;
    if (!window) {
        window = &vm_state->typed_regs.root_window;
    }
    if (!window) {
        return;
    }

    uint16_t limit = TYPED_REGISTER_WINDOW_SIZE;
    if (limit > REGISTER_COUNT) {
        limit = REGISTER_COUNT;
    }

    for (uint16_t reg = 0; reg < limit; ++reg) {
        if (!typed_window_slot_live(window, reg)) {
            continue;
        }

        OrusJitValueKind kind =
            orus_jit_value_kind_from_register_type(window->reg_types[reg]);
        register_kinds[reg] = (uint8_t)kind;
    }
}

const char* orus_jit_translation_status_name(OrusJitTranslationStatus status) {
    switch (status) {
        case ORUS_JIT_TRANSLATE_STATUS_OK:
            return "ok";
        case ORUS_JIT_TRANSLATE_STATUS_INVALID_INPUT:
            return "invalid_input";
        case ORUS_JIT_TRANSLATE_STATUS_OUT_OF_MEMORY:
            return "out_of_memory";
        case ORUS_JIT_TRANSLATE_STATUS_UNSUPPORTED_VALUE_KIND:
            return "unsupported_value_kind";
        case ORUS_JIT_TRANSLATE_STATUS_UNSUPPORTED_CONSTANT_KIND:
            return "unsupported_constant_kind";
        case ORUS_JIT_TRANSLATE_STATUS_UNHANDLED_OPCODE:
            return "unhandled_opcode";
        case ORUS_JIT_TRANSLATE_STATUS_UNSUPPORTED_LOOP_SHAPE:
            return "unsupported_loop_shape";
        case ORUS_JIT_TRANSLATE_STATUS_ROLLOUT_DISABLED:
            return "rollout_disabled";
        default:
            break;
    }
    return "unknown";
}

const char* orus_jit_value_kind_name(OrusJitValueKind kind) {
    switch (kind) {
        case ORUS_JIT_VALUE_I32:
            return "i32";
        case ORUS_JIT_VALUE_I64:
            return "i64";
        case ORUS_JIT_VALUE_U32:
            return "u32";
        case ORUS_JIT_VALUE_U64:
            return "u64";
        case ORUS_JIT_VALUE_F64:
            return "f64";
        case ORUS_JIT_VALUE_BOOL:
            return "bool";
        case ORUS_JIT_VALUE_STRING:
            return "string";
        case ORUS_JIT_VALUE_BOXED:
            return "boxed";
        default:
            break;
    }
    return "unknown";
}

bool orus_jit_translation_status_is_unsupported(
    OrusJitTranslationStatus status) {
    switch (status) {
        case ORUS_JIT_TRANSLATE_STATUS_UNSUPPORTED_VALUE_KIND:
        case ORUS_JIT_TRANSLATE_STATUS_UNSUPPORTED_CONSTANT_KIND:
        case ORUS_JIT_TRANSLATE_STATUS_UNHANDLED_OPCODE:
        case ORUS_JIT_TRANSLATE_STATUS_UNSUPPORTED_LOOP_SHAPE:
        case ORUS_JIT_TRANSLATE_STATUS_ROLLOUT_DISABLED:
            return true;
        default:
            return false;
    }
}

const char* orus_jit_translation_failure_category_name(
    OrusJitTranslationFailureCategory category) {
    switch (category) {
        case ORUS_JIT_TRANSLATION_FAILURE_CATEGORY_UNSUPPORTED_BYTECODE:
            return "unsupported_bytecode";
        case ORUS_JIT_TRANSLATION_FAILURE_CATEGORY_MALFORMED_LOOP:
            return "malformed_loop";
        case ORUS_JIT_TRANSLATION_FAILURE_CATEGORY_ROLLOUT_DISABLED:
            return "rollout_disabled";
        case ORUS_JIT_TRANSLATION_FAILURE_CATEGORY_OTHER:
            return "other";
        default:
            break;
    }
    return "unknown";
}

static bool encode_numeric_constant(Value constant,
                                    OrusJitValueKind kind,
                                    uint64_t* out_bits) {
    if (!out_bits) {
        return false;
    }

    switch (kind) {
        case ORUS_JIT_VALUE_I32:
            if (!IS_I32(constant)) {
                return false;
            }
            *out_bits = (uint64_t)(uint32_t)AS_I32(constant);
            return true;
        case ORUS_JIT_VALUE_I64:
            if (!IS_I64(constant)) {
                return false;
            }
            *out_bits = (uint64_t)AS_I64(constant);
            return true;
        case ORUS_JIT_VALUE_U32:
            if (!IS_U32(constant)) {
                return false;
            }
            *out_bits = (uint64_t)AS_U32(constant);
            return true;
        case ORUS_JIT_VALUE_U64:
            if (!IS_U64(constant)) {
                return false;
            }
            *out_bits = AS_U64(constant);
            return true;
        case ORUS_JIT_VALUE_F64:
            if (!IS_F64(constant)) {
                return false;
            }
            {
                double value = AS_F64(constant);
                uint64_t bits = 0u;
                memcpy(&bits, &value, sizeof(bits));
                *out_bits = bits;
            }
            return true;
        default:
            break;
    }

    return false;
}

#define ORUS_JIT_PROFILING_SPECIALIZATION_THRESHOLD 128u

typedef struct {
    bool enabled;
    uint32_t epoch;
    Value constants[REGISTER_COUNT];
    uint32_t reg_epoch[REGISTER_COUNT];
    bool valid[REGISTER_COUNT];
    OrusJitIRInstruction* defining_instruction[REGISTER_COUNT];
} OrusJitSpecializationState;

static void
orus_jit_specialization_state_init(OrusJitSpecializationState* state, bool enabled) {
    if (!state) {
        return;
    }
    state->enabled = enabled;
    state->epoch = 1u;
    memset(state->constants, 0, sizeof(state->constants));
    memset(state->reg_epoch, 0, sizeof(state->reg_epoch));
    memset(state->valid, 0, sizeof(state->valid));
    memset(state->defining_instruction, 0, sizeof(state->defining_instruction));
}

static void
orus_jit_specialization_invalidate_all(OrusJitSpecializationState* state) {
    if (!state || !state->enabled) {
        return;
    }
    state->epoch++;
    memset(state->valid, 0, sizeof(state->valid));
    memset(state->defining_instruction, 0, sizeof(state->defining_instruction));
}

static void
orus_jit_specialization_set_constant(OrusJitSpecializationState* state,
                                     uint16_t reg,
                                     Value value,
                                     OrusJitIRInstruction* inst) {
    if (!state || !state->enabled || reg >= REGISTER_COUNT) {
        return;
    }
    state->constants[reg] = value;
    state->valid[reg] = true;
    state->reg_epoch[reg] = state->epoch;
    if (inst) {
        state->defining_instruction[reg] = inst;
    }
}

static void
orus_jit_specialization_invalidate(OrusJitSpecializationState* state, uint16_t reg) {
    if (!state || !state->enabled || reg >= REGISTER_COUNT) {
        return;
    }
    state->valid[reg] = false;
    state->reg_epoch[reg] = state->epoch;
    state->defining_instruction[reg] = NULL;
}

static bool
orus_jit_specialization_has_constant(const OrusJitSpecializationState* state,
                                     uint16_t reg) {
    if (!state || !state->enabled || reg >= REGISTER_COUNT) {
        return false;
    }
    return state->valid[reg] && state->reg_epoch[reg] == state->epoch;
}

static bool
orus_jit_specialization_constant_matches(const OrusJitSpecializationState* state,
                                         uint16_t reg,
                                         Value value) {
    if (!orus_jit_specialization_has_constant(state, reg)) {
        return false;
    }
    return valuesEqual(state->constants[reg], value);
}

static void
orus_jit_specialization_record_move(OrusJitSpecializationState* state,
                                    uint16_t dst,
                                    uint16_t src,
                                    OrusJitIRInstruction* inst) {
    if (!state || !state->enabled || dst >= REGISTER_COUNT) {
        return;
    }
    if (src < REGISTER_COUNT && orus_jit_specialization_has_constant(state, src)) {
        state->constants[dst] = state->constants[src];
        state->valid[dst] = true;
        state->reg_epoch[dst] = state->epoch;
        state->defining_instruction[dst] = state->defining_instruction[src];
        if (!state->defining_instruction[dst] && inst) {
            state->defining_instruction[dst] = inst;
        }
    } else {
        state->valid[dst] = false;
        state->reg_epoch[dst] = state->epoch;
        state->defining_instruction[dst] = inst;
    }
}

static OrusJitIROpcode
orus_jit_specialization_load_opcode_for_kind(OrusJitValueKind kind) {
    switch (kind) {
        case ORUS_JIT_VALUE_I32:
            return ORUS_JIT_IR_OP_LOAD_I32_CONST;
        case ORUS_JIT_VALUE_I64:
            return ORUS_JIT_IR_OP_LOAD_I64_CONST;
        case ORUS_JIT_VALUE_U32:
            return ORUS_JIT_IR_OP_LOAD_U32_CONST;
        case ORUS_JIT_VALUE_U64:
            return ORUS_JIT_IR_OP_LOAD_U64_CONST;
        case ORUS_JIT_VALUE_F64:
            return ORUS_JIT_IR_OP_LOAD_F64_CONST;
        default:
            break;
    }
    return ORUS_JIT_IR_OP_LOAD_VALUE_CONST;
}

static bool
orus_jit_specialization_try_fold_arithmetic(OrusJitSpecializationState* state,
                                            OrusJitIRInstruction* inst) {
    if (!state || !state->enabled || !inst) {
        return false;
    }

    uint16_t dst = inst->operands.arithmetic.dst_reg;
    uint16_t lhs = inst->operands.arithmetic.lhs_reg;
    uint16_t rhs = inst->operands.arithmetic.rhs_reg;

    if (!orus_jit_specialization_has_constant(state, lhs) ||
        !orus_jit_specialization_has_constant(state, rhs)) {
        orus_jit_specialization_invalidate(state, dst);
        return false;
    }

    Value lhs_value = state->constants[lhs];
    Value rhs_value = state->constants[rhs];
    Value result = {0};
    bool folded = false;

    switch (inst->opcode) {
        case ORUS_JIT_IR_OP_ADD_I32:
            result = I32_VAL(AS_I32(lhs_value) + AS_I32(rhs_value));
            folded = true;
            break;
        case ORUS_JIT_IR_OP_SUB_I32:
            result = I32_VAL(AS_I32(lhs_value) - AS_I32(rhs_value));
            folded = true;
            break;
        case ORUS_JIT_IR_OP_MUL_I32:
            result = I32_VAL(AS_I32(lhs_value) * AS_I32(rhs_value));
            folded = true;
            break;
        case ORUS_JIT_IR_OP_ADD_I64:
            result = I64_VAL(AS_I64(lhs_value) + AS_I64(rhs_value));
            folded = true;
            break;
        case ORUS_JIT_IR_OP_SUB_I64:
            result = I64_VAL(AS_I64(lhs_value) - AS_I64(rhs_value));
            folded = true;
            break;
        case ORUS_JIT_IR_OP_MUL_I64:
            result = I64_VAL(AS_I64(lhs_value) * AS_I64(rhs_value));
            folded = true;
            break;
        case ORUS_JIT_IR_OP_ADD_U32:
            result = U32_VAL((uint32_t)(AS_U32(lhs_value) + AS_U32(rhs_value)));
            folded = true;
            break;
        case ORUS_JIT_IR_OP_SUB_U32:
            result = U32_VAL((uint32_t)(AS_U32(lhs_value) - AS_U32(rhs_value)));
            folded = true;
            break;
        case ORUS_JIT_IR_OP_MUL_U32:
            result = U32_VAL((uint32_t)(AS_U32(lhs_value) * AS_U32(rhs_value)));
            folded = true;
            break;
        case ORUS_JIT_IR_OP_ADD_U64:
            result = U64_VAL(AS_U64(lhs_value) + AS_U64(rhs_value));
            folded = true;
            break;
        case ORUS_JIT_IR_OP_SUB_U64:
            result = U64_VAL(AS_U64(lhs_value) - AS_U64(rhs_value));
            folded = true;
            break;
        case ORUS_JIT_IR_OP_MUL_U64:
            result = U64_VAL(AS_U64(lhs_value) * AS_U64(rhs_value));
            folded = true;
            break;
        case ORUS_JIT_IR_OP_ADD_F64: {
            double value = AS_F64(lhs_value) + AS_F64(rhs_value);
            result = F64_VAL(value);
            folded = true;
            break;
        }
        case ORUS_JIT_IR_OP_SUB_F64: {
            double value = AS_F64(lhs_value) - AS_F64(rhs_value);
            result = F64_VAL(value);
            folded = true;
            break;
        }
        case ORUS_JIT_IR_OP_MUL_F64: {
            double value = AS_F64(lhs_value) * AS_F64(rhs_value);
            result = F64_VAL(value);
            folded = true;
            break;
        }
        default:
            break;
    }

    if (!folded) {
        orus_jit_specialization_invalidate(state, dst);
        return false;
    }

    uint64_t bits = 0u;
    if (!encode_numeric_constant(result, inst->value_kind, &bits)) {
        orus_jit_specialization_invalidate(state, dst);
        return false;
    }

    OrusJitIROpcode load_opcode =
        orus_jit_specialization_load_opcode_for_kind(inst->value_kind);
    if (load_opcode == ORUS_JIT_IR_OP_LOAD_VALUE_CONST) {
        orus_jit_specialization_invalidate(state, dst);
        return false;
    }

    inst->opcode = load_opcode;
    inst->operands.load_const.dst_reg = dst;
    inst->operands.load_const.constant_index = 0u;
    inst->operands.load_const.immediate_bits = bits;

    orus_jit_specialization_set_constant(state, dst, result, inst);
    return true;
}

typedef struct {
    uint8_t* kinds;
    OrusJitIRInstruction** writers;
    bool* visiting;
    const Chunk* chunk;
} OrusJitPromotionContext;

static bool orus_jit_try_promote_register(OrusJitPromotionContext* ctx,
                                          uint16_t reg,
                                          OrusJitValueKind target_kind) {
    if (!ctx || !ctx->kinds || !ctx->writers) {
        return false;
    }

    if (reg >= REGISTER_COUNT) {
        return true;
    }

    OrusJitValueKind current = (OrusJitValueKind)ctx->kinds[reg];
    if (current == target_kind) {
        return true;
    }

    if (current == ORUS_JIT_VALUE_BOXED) {
        return false;
    }

    if (ctx->visiting) {
        if (ctx->visiting[reg]) {
            return false;
        }
        ctx->visiting[reg] = true;
    }

    OrusJitIRInstruction* writer = ctx->writers[reg];
    bool success = false;

    if (!writer) {
        goto promotion_done;
    }

    switch (writer->opcode) {
        case ORUS_JIT_IR_OP_LOAD_I32_CONST: {
            if (current != ORUS_JIT_VALUE_I32 ||
                (target_kind != ORUS_JIT_VALUE_I64 &&
                 target_kind != ORUS_JIT_VALUE_U64)) {
                break;
            }

            int32_t source_value = 0;
            bool have_value = false;
            if (ctx->chunk &&
                writer->operands.load_const.constant_index <
                    (uint16_t)ctx->chunk->constants.count) {
                Value constant = ctx->chunk
                                       ->constants
                                       .values[writer->operands.load_const.constant_index];
                if (IS_I32(constant)) {
                    source_value = AS_I32(constant);
                    have_value = true;
                }
            }
            if (!have_value) {
                source_value =
                    (int32_t)(writer->operands.load_const.immediate_bits & 0xFFFFFFFFu);
            }

            if (target_kind == ORUS_JIT_VALUE_I64) {
                writer->operands.load_const.immediate_bits =
                    (uint64_t)(int64_t)source_value;
                writer->opcode = ORUS_JIT_IR_OP_LOAD_I64_CONST;
                writer->value_kind = ORUS_JIT_VALUE_I64;
            } else {
                writer->operands.load_const.immediate_bits =
                    (uint64_t)(uint32_t)source_value;
                writer->opcode = ORUS_JIT_IR_OP_LOAD_U64_CONST;
                writer->value_kind = ORUS_JIT_VALUE_U64;
            }
            success = true;
            break;
        }
        case ORUS_JIT_IR_OP_LOAD_U32_CONST: {
            if (current != ORUS_JIT_VALUE_U32 ||
                target_kind != ORUS_JIT_VALUE_U64) {
                break;
            }

            uint32_t source_value = 0u;
            bool have_value = false;
            if (ctx->chunk &&
                writer->operands.load_const.constant_index <
                    (uint16_t)ctx->chunk->constants.count) {
                Value constant = ctx->chunk
                                       ->constants
                                       .values[writer->operands.load_const.constant_index];
                if (IS_U32(constant)) {
                    source_value = AS_U32(constant);
                    have_value = true;
                }
            }
            if (!have_value) {
                source_value =
                    (uint32_t)(writer->operands.load_const.immediate_bits & 0xFFFFFFFFu);
            }

            writer->operands.load_const.immediate_bits = (uint64_t)source_value;
            writer->opcode = ORUS_JIT_IR_OP_LOAD_U64_CONST;
            writer->value_kind = ORUS_JIT_VALUE_U64;
            success = true;
            break;
        }
        case ORUS_JIT_IR_OP_MOVE_I32: {
            if (current != ORUS_JIT_VALUE_I32 ||
                (target_kind != ORUS_JIT_VALUE_I64 &&
                 target_kind != ORUS_JIT_VALUE_U64)) {
                break;
            }

            uint16_t src = writer->operands.move.src_reg;
            if (!orus_jit_try_promote_register(ctx, src, target_kind)) {
                break;
            }
            writer->opcode = (target_kind == ORUS_JIT_VALUE_I64)
                                 ? ORUS_JIT_IR_OP_MOVE_I64
                                 : ORUS_JIT_IR_OP_MOVE_U64;
            writer->value_kind = target_kind;
            success = true;
            break;
        }
        case ORUS_JIT_IR_OP_MOVE_U32: {
            if (current != ORUS_JIT_VALUE_U32 ||
                target_kind != ORUS_JIT_VALUE_U64) {
                break;
            }

            uint16_t src = writer->operands.move.src_reg;
            if (!orus_jit_try_promote_register(ctx, src, target_kind)) {
                break;
            }
            writer->opcode = ORUS_JIT_IR_OP_MOVE_U64;
            writer->value_kind = ORUS_JIT_VALUE_U64;
            success = true;
            break;
        }
        default:
            break;
    }

    if (success) {
        ctx->kinds[reg] = (uint8_t)target_kind;
    }

promotion_done:
    if (ctx->visiting) {
        ctx->visiting[reg] = false;
    }
    return success;
}

OrusJitTranslationResult orus_jit_translate_linear_block(
    VMState* vm_state,
    Function* function,
    const Chunk* chunk,
    const HotPathSample* sample,
    OrusJitIRProgram* program) {
    OrusJitTranslationResult result = make_translation_result(
        ORUS_JIT_TRANSLATE_STATUS_INVALID_INPUT, ORUS_JIT_IR_OP_RETURN,
        ORUS_JIT_VALUE_I32, 0u);

    if (!function || !program || !sample) {
        return result;
    }

    uint8_t register_kinds[REGISTER_COUNT];
    uint8_t iterator_kinds[REGISTER_COUNT];
    OrusJitIRInstruction* register_writers[REGISTER_COUNT];
    bool promotion_visiting[REGISTER_COUNT];
    for (size_t i = 0; i < REGISTER_COUNT; ++i) {
        register_kinds[i] = (uint8_t)ORUS_JIT_VALUE_BOXED;
        iterator_kinds[i] = (uint8_t)ORUS_JIT_ITERATOR_NONE;
        register_writers[i] = NULL;
        promotion_visiting[i] = false;
    }

    orus_jit_seed_register_kinds_from_typed_window(vm_state, register_kinds);

#define ORUS_JIT_SET_ITERATOR_KIND(reg, iter_value)                                 \
    do {                                                                            \
        uint16_t __iter_reg = (reg);                                                \
        if (__iter_reg < REGISTER_COUNT) {                                          \
            iterator_kinds[__iter_reg] = (uint8_t)(iter_value);                     \
        }                                                                           \
    } while (0)

#define ORUS_JIT_COPY_ITERATOR_KIND(dst, src)                                       \
    ORUS_JIT_SET_ITERATOR_KIND((dst), ORUS_JIT_GET_ITERATOR_KIND((src)))

#define ORUS_JIT_SET_KIND_SELECTOR(_1, _2, _3, NAME, ...) NAME
#define ORUS_JIT_SET_KIND(...)                                                      \
    ORUS_JIT_SET_KIND_SELECTOR(__VA_ARGS__, ORUS_JIT_SET_KIND3,                   \
                               ORUS_JIT_SET_KIND2)(__VA_ARGS__)
#define ORUS_JIT_SET_KIND2(reg, kind_value)                                         \
    do {                                                                            \
        uint16_t __reg = (reg);                                                     \
        if (__reg < REGISTER_COUNT) {                                               \
            register_kinds[__reg] = (uint8_t)(kind_value);                          \
            iterator_kinds[__reg] = (uint8_t)ORUS_JIT_ITERATOR_NONE;                \
            register_writers[__reg] = NULL;                                         \
        }                                                                           \
    } while (0)
#define ORUS_JIT_SET_KIND3(reg, kind_value, writer_value)                           \
    do {                                                                            \
        uint16_t __reg = (reg);                                                     \
        if (__reg < REGISTER_COUNT) {                                               \
            register_kinds[__reg] = (uint8_t)(kind_value);                          \
            iterator_kinds[__reg] = (uint8_t)ORUS_JIT_ITERATOR_NONE;                \
            register_writers[__reg] = (writer_value);                               \
        }                                                                           \
    } while (0)

#define ORUS_JIT_GET_KIND(reg)                                                     \
    (((reg) < REGISTER_COUNT)                                                      \
         ? (OrusJitValueKind)register_kinds[(reg)]                                 \
         : ORUS_JIT_VALUE_BOXED)
#define ORUS_JIT_GET_ITERATOR_KIND(reg)                                            \
    (((reg) < REGISTER_COUNT)                                                      \
         ? (OrusJitIteratorKind)iterator_kinds[(reg)]                              \
         : ORUS_JIT_ITERATOR_NONE)
#define ORUS_JIT_ENSURE_ROLLOUT(kind_value, opcode_value, byte_offset_value)          \
    do {                                                                             \
        OrusJitValueKind __kind = (kind_value);                                      \
        if (__kind != ORUS_JIT_VALUE_BOXED &&                                        \
            !orus_jit_rollout_is_kind_enabled(vm_state, __kind)) {                   \
            return make_translation_result(                                          \
                ORUS_JIT_TRANSLATE_STATUS_ROLLOUT_DISABLED, (opcode_value),         \
                __kind, (uint32_t)(byte_offset_value));                              \
        }                                                                            \
    } while (0)
    if (!chunk) {
        chunk = function ? function->chunk : NULL;
    }

    if (!chunk || !chunk->code || chunk->count <= 0) {
        return result;
    }
    OrusJitPromotionContext promotion_ctx = {
        register_kinds,
        register_writers,
        promotion_visiting,
        chunk,
    };
    OrusJitSpecializationState specialization_state;
    bool specialization_enabled =
        sample && sample->hit_count >= ORUS_JIT_PROFILING_SPECIALIZATION_THRESHOLD;
    orus_jit_specialization_state_init(&specialization_state, specialization_enabled);
    size_t start_offset = (size_t)function->start;
    if ((size_t)sample->loop < (size_t)chunk->count) {
        start_offset = (size_t)sample->loop;
    }
    if (start_offset >= (size_t)chunk->count) {
        return result;
    }

    program->source_chunk = (const struct Chunk*)chunk;
    program->function_index = sample->func;
    program->loop_index = sample->loop;
    program->loop_start_offset = (uint32_t)start_offset;

    bool loop_start_adjusted = false;

    size_t offset = start_offset;
    bool saw_terminal = false;
    size_t instructions_since_safepoint = 0u;
    const size_t safepoint_interval = 12u;

#define ORUS_JIT_SPECIALIZATION_INVALIDATE_REG(reg) \
    orus_jit_specialization_invalidate(&specialization_state, (reg))
#define ORUS_JIT_SPECIALIZATION_INVALIDATE_ALL() \
    orus_jit_specialization_invalidate_all(&specialization_state)

#define INSERT_SAFEPOINT(byte_offset)                                                   \
    do {                                                                               \
        OrusJitIRInstruction* safepoint__ = orus_jit_ir_program_append(program);       \
        if (!safepoint__) {                                                            \
            return make_translation_result(                                            \
                ORUS_JIT_TRANSLATE_STATUS_OUT_OF_MEMORY, ORUS_JIT_IR_OP_SAFEPOINT,     \
                ORUS_JIT_VALUE_I32, (byte_offset));                                    \
        }                                                                              \
        safepoint__->opcode = ORUS_JIT_IR_OP_SAFEPOINT;                                \
        safepoint__->bytecode_offset = (byte_offset);                                  \
        instructions_since_safepoint = 0u;                                             \
        ORUS_JIT_SPECIALIZATION_INVALIDATE_ALL();                                      \
    } while (0)

    while (offset < (size_t)chunk->count) {
        GC_SAFEPOINT(vm_state);
        uint8_t opcode = chunk->code[offset];
        switch (opcode) {
            case OP_RETURN_VOID: {
                OrusJitIRInstruction* inst = orus_jit_ir_program_append(program);
                if (!inst) {
                    return make_translation_result(
                        ORUS_JIT_TRANSLATE_STATUS_OUT_OF_MEMORY,
                        ORUS_JIT_IR_OP_RETURN, ORUS_JIT_VALUE_I32,
                        (uint32_t)offset);
                }
                inst->opcode = ORUS_JIT_IR_OP_RETURN;
                inst->bytecode_offset = (uint32_t)offset;
                saw_terminal = true;
                offset += 1u;
                goto translation_done;
            }
            case OP_RETURN_R: {
                if (offset + 1u >= (size_t)chunk->count) {
                    return make_translation_result(
                        ORUS_JIT_TRANSLATE_STATUS_INVALID_INPUT,
                        ORUS_JIT_IR_OP_RETURN, ORUS_JIT_VALUE_I32,
                        (uint32_t)offset);
                }
                OrusJitIRInstruction* inst = orus_jit_ir_program_append(program);
                if (!inst) {
                    return make_translation_result(
                        ORUS_JIT_TRANSLATE_STATUS_OUT_OF_MEMORY,
                        ORUS_JIT_IR_OP_RETURN, ORUS_JIT_VALUE_I32,
                        (uint32_t)offset);
                }
                inst->opcode = ORUS_JIT_IR_OP_RETURN;
                inst->bytecode_offset = (uint32_t)offset;
                saw_terminal = true;
                offset += 2u;
                goto translation_done;
            }
            case OP_JUMP_SHORT: {
                if (offset + 1u >= (size_t)chunk->count) {
                    return make_translation_result(
                        ORUS_JIT_TRANSLATE_STATUS_INVALID_INPUT,
                        ORUS_JIT_IR_OP_JUMP_SHORT, ORUS_JIT_VALUE_I32,
                        (uint32_t)offset);
                }
                uint8_t jump = chunk->code[offset + 1u];
                size_t fallthrough = offset + 2u;
                size_t target = fallthrough + (size_t)jump;
                if (target >= (size_t)chunk->count) {
                    return make_translation_result(
                        ORUS_JIT_TRANSLATE_STATUS_INVALID_INPUT,
                        ORUS_JIT_IR_OP_JUMP_SHORT, ORUS_JIT_VALUE_I32,
                        (uint32_t)offset);
                }
                OrusJitIRInstruction* inst = orus_jit_ir_program_append(program);
                if (!inst) {
                    return make_translation_result(
                        ORUS_JIT_TRANSLATE_STATUS_OUT_OF_MEMORY,
                        ORUS_JIT_IR_OP_JUMP_SHORT, ORUS_JIT_VALUE_I32,
                        (uint32_t)offset);
                }
                inst->opcode = ORUS_JIT_IR_OP_JUMP_SHORT;
                inst->bytecode_offset = (uint32_t)offset;
                inst->operands.jump_short.offset = jump;
                inst->operands.jump_short.bytecode_length = 2u;
                offset += 2u;
                if (++instructions_since_safepoint >= safepoint_interval) {
                    INSERT_SAFEPOINT((uint32_t)offset);
                }
                continue;
            }
            case OP_JUMP: {
                if (offset + 2u >= (size_t)chunk->count) {
                    return make_translation_result(
                        ORUS_JIT_TRANSLATE_STATUS_INVALID_INPUT,
                        ORUS_JIT_IR_OP_JUMP_SHORT, ORUS_JIT_VALUE_I32,
                        (uint32_t)offset);
                }
                uint16_t jump = read_be_u16(&chunk->code[offset + 1u]);
                size_t fallthrough = offset + 3u;
                size_t target = fallthrough + (size_t)jump;
                if (target >= (size_t)chunk->count) {
                    return make_translation_result(
                        ORUS_JIT_TRANSLATE_STATUS_INVALID_INPUT,
                        ORUS_JIT_IR_OP_JUMP_SHORT, ORUS_JIT_VALUE_I32,
                        (uint32_t)offset);
                }
                OrusJitIRInstruction* inst = orus_jit_ir_program_append(program);
                if (!inst) {
                    return make_translation_result(
                        ORUS_JIT_TRANSLATE_STATUS_OUT_OF_MEMORY,
                        ORUS_JIT_IR_OP_JUMP_SHORT, ORUS_JIT_VALUE_I32,
                        (uint32_t)offset);
                }
                inst->opcode = ORUS_JIT_IR_OP_JUMP_SHORT;
                inst->bytecode_offset = (uint32_t)offset;
                inst->operands.jump_short.offset = jump;
                inst->operands.jump_short.bytecode_length = 3u;
                offset += 3u;
                if (++instructions_since_safepoint >= safepoint_interval) {
                    INSERT_SAFEPOINT((uint32_t)offset);
                }
                continue;
            }
            case OP_JUMP_BACK_SHORT: {
                if (offset + 1u >= (size_t)chunk->count) {
                    return make_translation_result(
                        ORUS_JIT_TRANSLATE_STATUS_INVALID_INPUT,
                        ORUS_JIT_IR_OP_JUMP_BACK_SHORT, ORUS_JIT_VALUE_I32,
                        (uint32_t)offset);
                }
                uint8_t back = chunk->code[offset + 1u];
                size_t fallthrough = offset + 2u;
                if (fallthrough < (size_t)back) {
                    return make_translation_result(
                        ORUS_JIT_TRANSLATE_STATUS_INVALID_INPUT,
                        ORUS_JIT_IR_OP_JUMP_BACK_SHORT, ORUS_JIT_VALUE_I32,
                        (uint32_t)offset);
                }
                size_t target = fallthrough - (size_t)back;
                if (target >= (size_t)chunk->count) {
                    return make_translation_result(
                        ORUS_JIT_TRANSLATE_STATUS_INVALID_INPUT,
                        ORUS_JIT_IR_OP_JUMP_BACK_SHORT, ORUS_JIT_VALUE_I32,
                        (uint32_t)offset);
                }
                OrusJitIRInstruction* inst = orus_jit_ir_program_append(program);
                if (!inst) {
                    return make_translation_result(
                        ORUS_JIT_TRANSLATE_STATUS_OUT_OF_MEMORY,
                        ORUS_JIT_IR_OP_JUMP_BACK_SHORT, ORUS_JIT_VALUE_I32,
                        (uint32_t)offset);
                }
                inst->opcode = ORUS_JIT_IR_OP_JUMP_BACK_SHORT;
                inst->bytecode_offset = (uint32_t)offset;
                inst->operands.jump_back_short.back_offset = back;
                offset += 2u;
                if (++instructions_since_safepoint >= safepoint_interval) {
                    INSERT_SAFEPOINT((uint32_t)offset);
                }
                continue;
            }
            case OP_JUMP_IF_NOT_SHORT: {
                if (offset + 2u >= (size_t)chunk->count) {
                    return make_translation_result(
                        ORUS_JIT_TRANSLATE_STATUS_INVALID_INPUT,
                        ORUS_JIT_IR_OP_JUMP_IF_NOT_SHORT, ORUS_JIT_VALUE_I32,
                        (uint32_t)offset);
                }
                uint16_t predicate = chunk->code[offset + 1u];
                uint8_t jump = chunk->code[offset + 2u];
                size_t fallthrough = offset + 3u;
                size_t target = fallthrough + (size_t)jump;
                if (target >= (size_t)chunk->count) {
                    return make_translation_result(
                        ORUS_JIT_TRANSLATE_STATUS_INVALID_INPUT,
                        ORUS_JIT_IR_OP_JUMP_IF_NOT_SHORT, ORUS_JIT_VALUE_I32,
                        (uint32_t)offset);
                }
                OrusJitIRInstruction* inst = orus_jit_ir_program_append(program);
                if (!inst) {
                    return make_translation_result(
                        ORUS_JIT_TRANSLATE_STATUS_OUT_OF_MEMORY,
                        ORUS_JIT_IR_OP_JUMP_IF_NOT_SHORT,
                        ORUS_JIT_VALUE_I32, (uint32_t)offset);
                }
                inst->opcode = ORUS_JIT_IR_OP_JUMP_IF_NOT_SHORT;
                inst->bytecode_offset = (uint32_t)offset;
                inst->operands.jump_if_not_short.predicate_reg = predicate;
                inst->operands.jump_if_not_short.offset = jump;
                inst->operands.jump_if_not_short.bytecode_length = 3u;
                offset += 3u;
                if (++instructions_since_safepoint >= safepoint_interval) {
                    INSERT_SAFEPOINT((uint32_t)offset);
                }
                continue;
            }
            case OP_JUMP_IF_NOT_I32_TYPED: {
                if (offset + 4u >= (size_t)chunk->count) {
                    return make_translation_result(
                        ORUS_JIT_TRANSLATE_STATUS_INVALID_INPUT,
                        ORUS_JIT_IR_OP_JUMP_IF_NOT_SHORT,
                        ORUS_JIT_VALUE_I32, (uint32_t)offset);
                }
                uint16_t lhs = chunk->code[offset + 1u];
                uint16_t rhs = chunk->code[offset + 2u];
                uint16_t jump = read_be_u16(&chunk->code[offset + 3u]);
                size_t fallthrough = offset + 5u;
                size_t target = fallthrough + (size_t)jump;
                if (target >= (size_t)chunk->count) {
                    return make_translation_result(
                        ORUS_JIT_TRANSLATE_STATUS_INVALID_INPUT,
                        ORUS_JIT_IR_OP_JUMP_IF_NOT_SHORT,
                        ORUS_JIT_VALUE_I32, (uint32_t)offset);
                }
                OrusJitValueKind lhs_kind = ORUS_JIT_GET_KIND(lhs);
                if (lhs_kind == ORUS_JIT_VALUE_STRING) {
                    return make_translation_result(
                        ORUS_JIT_TRANSLATE_STATUS_UNSUPPORTED_VALUE_KIND,
                        ORUS_JIT_IR_OP_LT_I32, lhs_kind, (uint32_t)offset);
                }
                if (lhs_kind != ORUS_JIT_VALUE_I32) {
                    if (orus_jit_value_kind_is_boxed_like(lhs_kind) &&
                        lhs < REGISTER_COUNT) {
                        register_kinds[lhs] = (uint8_t)ORUS_JIT_VALUE_I32;
                        iterator_kinds[lhs] = (uint8_t)ORUS_JIT_ITERATOR_NONE;
                        register_writers[lhs] = NULL;
                        lhs_kind = ORUS_JIT_VALUE_I32;
                    } else if (!orus_jit_try_promote_register(&promotion_ctx, lhs,
                                                              ORUS_JIT_VALUE_I32)) {
                        return make_translation_result(
                            ORUS_JIT_TRANSLATE_STATUS_UNSUPPORTED_VALUE_KIND,
                            ORUS_JIT_IR_OP_LT_I32, lhs_kind, (uint32_t)offset);
                    } else {
                        lhs_kind = ORUS_JIT_GET_KIND(lhs);
                    }
                }
                OrusJitValueKind rhs_kind = ORUS_JIT_GET_KIND(rhs);
                if (rhs_kind == ORUS_JIT_VALUE_STRING) {
                    return make_translation_result(
                        ORUS_JIT_TRANSLATE_STATUS_UNSUPPORTED_VALUE_KIND,
                        ORUS_JIT_IR_OP_LT_I32, rhs_kind, (uint32_t)offset);
                }
                if (rhs_kind != ORUS_JIT_VALUE_I32) {
                    if (orus_jit_value_kind_is_boxed_like(rhs_kind) &&
                        rhs < REGISTER_COUNT) {
                        register_kinds[rhs] = (uint8_t)ORUS_JIT_VALUE_I32;
                        iterator_kinds[rhs] = (uint8_t)ORUS_JIT_ITERATOR_NONE;
                        register_writers[rhs] = NULL;
                        rhs_kind = ORUS_JIT_VALUE_I32;
                    } else if (!orus_jit_try_promote_register(&promotion_ctx, rhs,
                                                              ORUS_JIT_VALUE_I32)) {
                        return make_translation_result(
                            ORUS_JIT_TRANSLATE_STATUS_UNSUPPORTED_VALUE_KIND,
                            ORUS_JIT_IR_OP_LT_I32, rhs_kind, (uint32_t)offset);
                    } else {
                        rhs_kind = ORUS_JIT_GET_KIND(rhs);
                    }
                }
                ORUS_JIT_ENSURE_ROLLOUT(ORUS_JIT_VALUE_I32, ORUS_JIT_IR_OP_LT_I32,
                                        offset);
                uint16_t predicate_reg = TEMP_REG_START;
                OrusJitIRInstruction* cmp_inst = orus_jit_ir_program_append(program);
                if (!cmp_inst) {
                    return make_translation_result(
                        ORUS_JIT_TRANSLATE_STATUS_OUT_OF_MEMORY,
                        ORUS_JIT_IR_OP_LT_I32, ORUS_JIT_VALUE_I32,
                        (uint32_t)offset);
                }
                cmp_inst->opcode = ORUS_JIT_IR_OP_LT_I32;
                cmp_inst->value_kind = ORUS_JIT_VALUE_BOOL;
                cmp_inst->bytecode_offset = (uint32_t)offset;
                cmp_inst->operands.arithmetic.dst_reg = predicate_reg;
                cmp_inst->operands.arithmetic.lhs_reg = lhs;
                cmp_inst->operands.arithmetic.rhs_reg = rhs;
                ORUS_JIT_SET_KIND(predicate_reg, ORUS_JIT_VALUE_BOOL, cmp_inst);
                OrusJitIRInstruction* jump_inst = orus_jit_ir_program_append(program);
                if (!jump_inst) {
                    return make_translation_result(
                        ORUS_JIT_TRANSLATE_STATUS_OUT_OF_MEMORY,
                        ORUS_JIT_IR_OP_JUMP_IF_NOT_SHORT,
                        ORUS_JIT_VALUE_BOOL, (uint32_t)offset);
                }
                jump_inst->opcode = ORUS_JIT_IR_OP_JUMP_IF_NOT_SHORT;
                jump_inst->bytecode_offset = (uint32_t)offset;
                jump_inst->operands.jump_if_not_short.predicate_reg = predicate_reg;
                jump_inst->operands.jump_if_not_short.offset = jump;
                jump_inst->operands.jump_if_not_short.bytecode_length = 5u;
                offset += 5u;
                if (++instructions_since_safepoint >= safepoint_interval) {
                    INSERT_SAFEPOINT((uint32_t)offset);
                }
                continue;
            }
            case OP_JUMP_IF_NOT_R: {
                if (offset + 3u >= (size_t)chunk->count) {
                    return make_translation_result(
                        ORUS_JIT_TRANSLATE_STATUS_INVALID_INPUT,
                        ORUS_JIT_IR_OP_JUMP_IF_NOT_SHORT, ORUS_JIT_VALUE_I32,
                        (uint32_t)offset);
                }
                uint16_t predicate = chunk->code[offset + 1u];
                uint16_t jump = read_be_u16(&chunk->code[offset + 2u]);
                size_t fallthrough = offset + 4u;
                size_t target = fallthrough + (size_t)jump;
                if (target >= (size_t)chunk->count) {
                    return make_translation_result(
                        ORUS_JIT_TRANSLATE_STATUS_INVALID_INPUT,
                        ORUS_JIT_IR_OP_JUMP_IF_NOT_SHORT, ORUS_JIT_VALUE_I32,
                        (uint32_t)offset);
                }
                OrusJitIRInstruction* inst = orus_jit_ir_program_append(program);
                if (!inst) {
                    return make_translation_result(
                        ORUS_JIT_TRANSLATE_STATUS_OUT_OF_MEMORY,
                        ORUS_JIT_IR_OP_JUMP_IF_NOT_SHORT,
                        ORUS_JIT_VALUE_I32, (uint32_t)offset);
                }
                inst->opcode = ORUS_JIT_IR_OP_JUMP_IF_NOT_SHORT;
                inst->bytecode_offset = (uint32_t)offset;
                inst->operands.jump_if_not_short.predicate_reg = predicate;
                inst->operands.jump_if_not_short.offset = jump;
                inst->operands.jump_if_not_short.bytecode_length = 4u;
                ORUS_JIT_SET_KIND(predicate, ORUS_JIT_VALUE_BOOL, inst);
                offset += 4u;
                if (++instructions_since_safepoint >= safepoint_interval) {
                    INSERT_SAFEPOINT((uint32_t)offset);
                }
                continue;
            }
            case OP_BRANCH_TYPED: {
                if (offset + 5u >= (size_t)chunk->count) {
                    return make_translation_result(
                        ORUS_JIT_TRANSLATE_STATUS_INVALID_INPUT,
                        ORUS_JIT_IR_OP_JUMP_IF_NOT_SHORT,
                        ORUS_JIT_VALUE_BOOL, (uint32_t)offset);
                }
                uint16_t predicate = chunk->code[offset + 3u];
                uint16_t jump = read_be_u16(&chunk->code[offset + 4u]);
                size_t fallthrough = offset + 6u;
                size_t target = fallthrough + (size_t)jump;
                if (target >= (size_t)chunk->count) {
                    return make_translation_result(
                        ORUS_JIT_TRANSLATE_STATUS_INVALID_INPUT,
                        ORUS_JIT_IR_OP_JUMP_IF_NOT_SHORT,
                        ORUS_JIT_VALUE_BOOL, (uint32_t)offset);
                }
                OrusJitIRInstruction* inst = orus_jit_ir_program_append(program);
                if (!inst) {
                    return make_translation_result(
                        ORUS_JIT_TRANSLATE_STATUS_OUT_OF_MEMORY,
                        ORUS_JIT_IR_OP_JUMP_IF_NOT_SHORT,
                        ORUS_JIT_VALUE_BOOL, (uint32_t)offset);
                }
                inst->opcode = ORUS_JIT_IR_OP_JUMP_IF_NOT_SHORT;
                inst->bytecode_offset = (uint32_t)offset;
                inst->operands.jump_if_not_short.predicate_reg = predicate;
                inst->operands.jump_if_not_short.offset = jump;
                inst->operands.jump_if_not_short.bytecode_length = 6u;
                ORUS_JIT_SET_KIND(predicate, ORUS_JIT_VALUE_BOOL, inst);
                offset += 6u;
                if (++instructions_since_safepoint >= safepoint_interval) {
                    INSERT_SAFEPOINT((uint32_t)offset);
                }
                continue;
            }
            case OP_INC_CMP_JMP:
            case OP_DEC_CMP_JMP: {
                if (offset + 4u >= (size_t)chunk->count) {
                    return make_translation_result(
                        ORUS_JIT_TRANSLATE_STATUS_INVALID_INPUT,
                        opcode == OP_INC_CMP_JMP
                            ? ORUS_JIT_IR_OP_INC_CMP_JUMP
                            : ORUS_JIT_IR_OP_DEC_CMP_JUMP,
                        ORUS_JIT_VALUE_I32, (uint32_t)offset);
                }

                uint16_t counter_reg = chunk->code[offset + 1u];
                uint16_t limit_reg = chunk->code[offset + 2u];
                int16_t jump_offset =
                    (int16_t)((chunk->code[offset + 3u] << 8) |
                              chunk->code[offset + 4u]);

                OrusJitValueKind counter_kind = ORUS_JIT_GET_KIND(counter_reg);
                OrusJitValueKind limit_kind = ORUS_JIT_GET_KIND(limit_reg);
                bool counter_is_boxed =
                    (counter_kind == ORUS_JIT_VALUE_BOXED);
                bool limit_is_boxed =
                    (limit_kind == ORUS_JIT_VALUE_BOXED);
                if (!counter_is_boxed && !limit_is_boxed &&
                    counter_kind != limit_kind) {
                    if ((counter_kind == ORUS_JIT_VALUE_I32 &&
                         (limit_kind == ORUS_JIT_VALUE_I64 ||
                          limit_kind == ORUS_JIT_VALUE_U64)) ||
                        (counter_kind == ORUS_JIT_VALUE_U32 &&
                         limit_kind == ORUS_JIT_VALUE_U64)) {
                        if (orus_jit_try_promote_register(
                                &promotion_ctx, counter_reg, limit_kind)) {
                            counter_kind = ORUS_JIT_GET_KIND(counter_reg);
                        }
                    }
                    if ((limit_kind == ORUS_JIT_VALUE_I32 &&
                         (counter_kind == ORUS_JIT_VALUE_I64 ||
                          counter_kind == ORUS_JIT_VALUE_U64)) ||
                        (limit_kind == ORUS_JIT_VALUE_U32 &&
                         counter_kind == ORUS_JIT_VALUE_U64)) {
                        if (orus_jit_try_promote_register(
                                &promotion_ctx, limit_reg, counter_kind)) {
                            limit_kind = ORUS_JIT_GET_KIND(limit_reg);
                        }
                    }
                }
                OrusJitValueKind fused_kind = ORUS_JIT_VALUE_BOXED;
                bool use_boxed_helper = false;

                if (!counter_is_boxed && !limit_is_boxed) {
                    if (counter_kind != limit_kind) {
                        fused_kind = ORUS_JIT_VALUE_BOXED;
                        use_boxed_helper = true;
                    } else {
                        fused_kind = counter_kind;
                    }
                } else {
                    if (counter_is_boxed && limit_is_boxed) {
                        fused_kind = ORUS_JIT_VALUE_BOXED;
                        use_boxed_helper = true;
                    } else {
                        OrusJitValueKind typed_partner =
                            counter_is_boxed ? limit_kind : counter_kind;
                        if (!orus_jit_value_kind_is_integer_like(typed_partner)) {
                            fused_kind = ORUS_JIT_VALUE_BOXED;
                            use_boxed_helper = true;
                        } else {
                            fused_kind = ORUS_JIT_VALUE_BOXED;
                            use_boxed_helper = true;
                        }
                    }
                }

                switch (fused_kind) {
                    case ORUS_JIT_VALUE_I32:
                    case ORUS_JIT_VALUE_I64:
                    case ORUS_JIT_VALUE_U32:
                    case ORUS_JIT_VALUE_U64:
                    case ORUS_JIT_VALUE_F64:
                    case ORUS_JIT_VALUE_BOXED:
                        break;
                    default:
                        return make_translation_result(
                            ORUS_JIT_TRANSLATE_STATUS_UNSUPPORTED_VALUE_KIND,
                            opcode == OP_INC_CMP_JMP
                                ? ORUS_JIT_IR_OP_INC_CMP_JUMP
                                : ORUS_JIT_IR_OP_DEC_CMP_JUMP,
                            counter_kind, (uint32_t)offset);
                }

                OrusJitIROpcode ir_opcode =
                    (opcode == OP_INC_CMP_JMP)
                        ? ORUS_JIT_IR_OP_INC_CMP_JUMP
                        : ORUS_JIT_IR_OP_DEC_CMP_JUMP;
                OrusJitIRLoopStepKind step_kind =
                    (opcode == OP_INC_CMP_JMP)
                        ? ORUS_JIT_IR_LOOP_STEP_INCREMENT
                        : ORUS_JIT_IR_LOOP_STEP_DECREMENT;
                OrusJitIRLoopCompareKind compare_kind =
                    (opcode == OP_INC_CMP_JMP)
                        ? ORUS_JIT_IR_LOOP_COMPARE_LESS_THAN
                        : ORUS_JIT_IR_LOOP_COMPARE_GREATER_THAN;

                ORUS_JIT_ENSURE_ROLLOUT(fused_kind, ir_opcode, offset);

                OrusJitIRInstruction* inst =
                    orus_jit_ir_program_append(program);
                if (!inst) {
                    return make_translation_result(
                        ORUS_JIT_TRANSLATE_STATUS_OUT_OF_MEMORY, ir_opcode,
                        counter_kind, (uint32_t)offset);
                }

                inst->opcode = ir_opcode;
                inst->value_kind = fused_kind;
                inst->bytecode_offset = (uint32_t)offset;
                inst->operands.fused_loop.counter_reg = counter_reg;
                inst->operands.fused_loop.limit_reg = limit_reg;
                inst->operands.fused_loop.jump_offset = jump_offset;
                inst->operands.fused_loop.step = (int8_t)step_kind;
                inst->operands.fused_loop.compare_kind =
                    (uint8_t)compare_kind;

                if (use_boxed_helper) {
                    ORUS_JIT_SET_KIND(counter_reg, ORUS_JIT_VALUE_BOXED, inst);
                } else {
                    ORUS_JIT_SET_KIND(counter_reg, fused_kind, inst);
                }

                offset += 5u;
                if (++instructions_since_safepoint >= safepoint_interval) {
                    INSERT_SAFEPOINT((uint32_t)offset);
                }
                continue;
            }
            case OP_LOOP_SHORT: {
                if (offset + 1u >= (size_t)chunk->count) {
                    return make_translation_result(
                        ORUS_JIT_TRANSLATE_STATUS_INVALID_INPUT,
                        ORUS_JIT_IR_OP_LOOP_BACK, ORUS_JIT_VALUE_I32,
                        (uint32_t)offset);
                }
                uint8_t back = chunk->code[offset + 1u];
                size_t fallthrough = offset + 2u;
                size_t target =
                    (fallthrough >= (size_t)back) ? (fallthrough - (size_t)back) : 0u;
                if (target != start_offset) {
                    if (!loop_start_adjusted) {
                        start_offset = target;
                        program->loop_start_offset = (uint32_t)start_offset;
                        loop_start_adjusted = true;
                    } else {
                        return make_translation_result(
                            ORUS_JIT_TRANSLATE_STATUS_UNSUPPORTED_LOOP_SHAPE,
                            ORUS_JIT_IR_OP_LOOP_BACK, ORUS_JIT_VALUE_I32,
                            (uint32_t)offset);
                    }
                }
                if (instructions_since_safepoint > 0u) {
                    INSERT_SAFEPOINT((uint32_t)offset);
                }
                OrusJitIRInstruction* inst = orus_jit_ir_program_append(program);
                if (!inst) {
                    return make_translation_result(
                        ORUS_JIT_TRANSLATE_STATUS_OUT_OF_MEMORY,
                        ORUS_JIT_IR_OP_LOOP_BACK, ORUS_JIT_VALUE_I32,
                        (uint32_t)offset);
                }
                inst->opcode = ORUS_JIT_IR_OP_LOOP_BACK;
                inst->bytecode_offset = (uint32_t)offset;
                inst->operands.loop_back.back_offset = back;
                saw_terminal = true;
                offset += 2u;
                goto translation_done;
            }
            case OP_LOOP: {
                if (offset + 2u >= (size_t)chunk->count) {
                    return make_translation_result(
                        ORUS_JIT_TRANSLATE_STATUS_INVALID_INPUT,
                        ORUS_JIT_IR_OP_LOOP_BACK, ORUS_JIT_VALUE_I32,
                        (uint32_t)offset);
                }
                uint16_t back = read_be_u16(&chunk->code[offset + 1u]);
                size_t fallthrough = offset + 3u;
                if (fallthrough < (size_t)back) {
                    return make_translation_result(
                        ORUS_JIT_TRANSLATE_STATUS_INVALID_INPUT,
                        ORUS_JIT_IR_OP_LOOP_BACK, ORUS_JIT_VALUE_I32,
                        (uint32_t)offset);
                }
                size_t target = fallthrough - (size_t)back;
                if (target != start_offset) {
                    if (!loop_start_adjusted) {
                        start_offset = target;
                        program->loop_start_offset = (uint32_t)start_offset;
                        loop_start_adjusted = true;
                    } else {
                        return make_translation_result(
                            ORUS_JIT_TRANSLATE_STATUS_UNSUPPORTED_LOOP_SHAPE,
                            ORUS_JIT_IR_OP_LOOP_BACK, ORUS_JIT_VALUE_I32,
                            (uint32_t)offset);
                    }
                }
                if (instructions_since_safepoint > 0u) {
                    INSERT_SAFEPOINT((uint32_t)offset);
                }
                OrusJitIRInstruction* inst = orus_jit_ir_program_append(program);
                if (!inst) {
                    return make_translation_result(
                        ORUS_JIT_TRANSLATE_STATUS_OUT_OF_MEMORY,
                        ORUS_JIT_IR_OP_LOOP_BACK, ORUS_JIT_VALUE_I32,
                        (uint32_t)offset);
                }
                inst->opcode = ORUS_JIT_IR_OP_LOOP_BACK;
                inst->bytecode_offset = (uint32_t)offset;
                inst->operands.loop_back.back_offset = (uint16_t)back;
                saw_terminal = true;
                offset += 3u;
                goto translation_done;
            }
            default:
                break;
        }

        if (opcode == OP_LOAD_TRUE || opcode == OP_LOAD_FALSE) {
            if (offset + 1u >= (size_t)chunk->count) {
                return make_translation_result(
                    ORUS_JIT_TRANSLATE_STATUS_INVALID_INPUT,
                    ORUS_JIT_IR_OP_LOAD_BOOL_CONST, ORUS_JIT_VALUE_BOOL,
                    (uint32_t)offset);
            }
            uint16_t dst = chunk->code[offset + 1u];
            bool bool_value = (opcode == OP_LOAD_TRUE);
            ORUS_JIT_ENSURE_ROLLOUT(ORUS_JIT_VALUE_BOOL,
                                    ORUS_JIT_IR_OP_LOAD_BOOL_CONST, offset);
            OrusJitIRInstruction* inst = orus_jit_ir_program_append(program);
            if (!inst) {
                return make_translation_result(
                    ORUS_JIT_TRANSLATE_STATUS_OUT_OF_MEMORY,
                    ORUS_JIT_IR_OP_LOAD_BOOL_CONST, ORUS_JIT_VALUE_BOOL,
                    (uint32_t)offset);
            }
            inst->opcode = ORUS_JIT_IR_OP_LOAD_BOOL_CONST;
            inst->value_kind = ORUS_JIT_VALUE_BOOL;
            inst->bytecode_offset = (uint32_t)offset;
            inst->operands.load_const.dst_reg = dst;
            inst->operands.load_const.constant_index = 0u;
            inst->operands.load_const.immediate_bits = bool_value ? 1u : 0u;
            ORUS_JIT_SET_KIND(dst, ORUS_JIT_VALUE_BOOL, inst);
            ORUS_JIT_SPECIALIZATION_INVALIDATE_REG(dst);
            offset += 2u;
            if (++instructions_since_safepoint >= safepoint_interval) {
                INSERT_SAFEPOINT((uint32_t)offset);
            }
            continue;
        }

        OrusJitValueKind kind = ORUS_JIT_VALUE_I32;
        OrusJitIROpcode ir_opcode = ORUS_JIT_IR_OP_RETURN;

        if (opcode == OP_LOAD_CONST) {
            if (offset + 3u >= (size_t)chunk->count) {
                return make_translation_result(
                    ORUS_JIT_TRANSLATE_STATUS_INVALID_INPUT,
                    ORUS_JIT_IR_OP_LOAD_VALUE_CONST, ORUS_JIT_VALUE_BOXED,
                    (uint32_t)offset);
            }
            uint16_t dst = chunk->code[offset + 1u];
            uint16_t constant_index = read_be_u16(&chunk->code[offset + 2u]);
            if (constant_index >= (uint16_t)chunk->constants.count) {
                return make_translation_result(
                    ORUS_JIT_TRANSLATE_STATUS_INVALID_INPUT,
                    ORUS_JIT_IR_OP_LOAD_VALUE_CONST, ORUS_JIT_VALUE_BOXED,
                    (uint32_t)offset);
            }
            Value constant = chunk->constants.values[constant_index];
            if (IS_STRING(constant)) {
                ORUS_JIT_ENSURE_ROLLOUT(ORUS_JIT_VALUE_STRING,
                                        ORUS_JIT_IR_OP_LOAD_STRING_CONST,
                                        offset);

                if (specialization_enabled &&
                    ORUS_JIT_GET_KIND(dst) == ORUS_JIT_VALUE_STRING &&
                    orus_jit_specialization_constant_matches(&specialization_state,
                                                             dst, constant)) {
                    offset += 4u;
                    if (++instructions_since_safepoint >= safepoint_interval) {
                        INSERT_SAFEPOINT((uint32_t)offset);
                    }
                    continue;
                }

                OrusJitIRInstruction* inst = orus_jit_ir_program_append(program);
                if (!inst) {
                    return make_translation_result(
                        ORUS_JIT_TRANSLATE_STATUS_OUT_OF_MEMORY,
                        ORUS_JIT_IR_OP_LOAD_STRING_CONST,
                        ORUS_JIT_VALUE_STRING, (uint32_t)offset);
                }
                inst->opcode = ORUS_JIT_IR_OP_LOAD_STRING_CONST;
                inst->value_kind = ORUS_JIT_VALUE_STRING;
                inst->bytecode_offset = (uint32_t)offset;
                inst->operands.load_const.dst_reg = dst;
                inst->operands.load_const.constant_index = constant_index;
                inst->operands.load_const.immediate_bits =
                    (uint64_t)(uintptr_t)AS_STRING(constant);
                ORUS_JIT_SET_KIND(dst, ORUS_JIT_VALUE_STRING, inst);
                if (specialization_enabled) {
                    orus_jit_specialization_set_constant(&specialization_state, dst,
                                                         constant, inst);
                }
                offset += 4u;
                if (++instructions_since_safepoint >= safepoint_interval) {
                    INSERT_SAFEPOINT((uint32_t)offset);
                }
                continue;
            }

            OrusJitValueKind const_kind =
                orus_jit_value_kind_from_constant(constant);

            ORUS_JIT_ENSURE_ROLLOUT(const_kind,
                                    ORUS_JIT_IR_OP_LOAD_VALUE_CONST, offset);

            if (specialization_enabled &&
                ORUS_JIT_GET_KIND(dst) == const_kind &&
                orus_jit_specialization_constant_matches(&specialization_state, dst,
                                                         constant)) {
                offset += 4u;
                if (++instructions_since_safepoint >= safepoint_interval) {
                    INSERT_SAFEPOINT((uint32_t)offset);
                }
                continue;
            }

            OrusJitIRInstruction* inst = orus_jit_ir_program_append(program);
            if (!inst) {
                return make_translation_result(
                    ORUS_JIT_TRANSLATE_STATUS_OUT_OF_MEMORY,
                    ORUS_JIT_IR_OP_LOAD_VALUE_CONST, const_kind,
                    (uint32_t)offset);
            }
            inst->opcode = ORUS_JIT_IR_OP_LOAD_VALUE_CONST;
            inst->value_kind = const_kind;
            inst->bytecode_offset = (uint32_t)offset;
            inst->operands.load_const.dst_reg = dst;
            inst->operands.load_const.constant_index = constant_index;
            inst->operands.load_const.immediate_bits = 0u;
            ORUS_JIT_SET_KIND(dst, const_kind, inst);
            if (specialization_enabled) {
                orus_jit_specialization_set_constant(&specialization_state, dst,
                                                     constant, inst);
            }
            offset += 4u;
            if (++instructions_since_safepoint >= safepoint_interval) {
                INSERT_SAFEPOINT((uint32_t)offset);
            }
            continue;
        }

        if (map_const_opcode(opcode, &ir_opcode, &kind)) {
            if (offset + 3u >= (size_t)chunk->count) {
                return make_translation_result(
                    ORUS_JIT_TRANSLATE_STATUS_INVALID_INPUT, ir_opcode, kind,
                    (uint32_t)offset);
            }
            uint16_t dst = chunk->code[offset + 1u];
            uint16_t constant_index = read_be_u16(&chunk->code[offset + 2u]);
            if (constant_index >= (uint16_t)chunk->constants.count) {
                return make_translation_result(
                    ORUS_JIT_TRANSLATE_STATUS_INVALID_INPUT, ir_opcode, kind,
                    (uint32_t)offset);
            }
            ORUS_JIT_ENSURE_ROLLOUT(kind, ir_opcode, offset);
            OrusJitIRInstruction* inst = orus_jit_ir_program_append(program);
            if (!inst) {
                return make_translation_result(
                    ORUS_JIT_TRANSLATE_STATUS_OUT_OF_MEMORY, ir_opcode, kind,
                    (uint32_t)offset);
            }
            inst->opcode = ir_opcode;
            inst->value_kind = kind;
            inst->bytecode_offset = (uint32_t)offset;
            inst->operands.load_const.dst_reg = dst;
            inst->operands.load_const.constant_index = constant_index;
            Value constant = chunk->constants.values[constant_index];
            uint64_t bits = 0u;
            if (!encode_numeric_constant(constant, kind, &bits)) {
                return make_translation_result(
                    ORUS_JIT_TRANSLATE_STATUS_UNSUPPORTED_CONSTANT_KIND,
                    ir_opcode, kind, (uint32_t)offset);
            }
            inst->operands.load_const.immediate_bits = bits;
            ORUS_JIT_SET_KIND(dst, kind, inst);
            offset += 4u;
            if (++instructions_since_safepoint >= safepoint_interval) {
                INSERT_SAFEPOINT((uint32_t)offset);
            }
            continue;
        }

        if (map_move_opcode(opcode, &ir_opcode, &kind)) {
            if (offset + 2u >= (size_t)chunk->count) {
                return make_translation_result(
                    ORUS_JIT_TRANSLATE_STATUS_INVALID_INPUT, ir_opcode, kind,
                    (uint32_t)offset);
            }
            uint16_t dst = chunk->code[offset + 1u];
            uint16_t src = chunk->code[offset + 2u];
            OrusJitValueKind src_kind_tracked = ORUS_JIT_GET_KIND(src);
            if (src_kind_tracked != kind) {
                if (src_kind_tracked == ORUS_JIT_VALUE_BOXED &&
                    src < REGISTER_COUNT) {
                    register_kinds[src] = (uint8_t)kind;
                    iterator_kinds[src] = (uint8_t)ORUS_JIT_ITERATOR_NONE;
                    register_writers[src] = NULL;
                    src_kind_tracked = kind;
                } else if (!orus_jit_try_promote_register(&promotion_ctx, src,
                                                          kind)) {
                    return make_translation_result(
                        ORUS_JIT_TRANSLATE_STATUS_UNSUPPORTED_VALUE_KIND,
                        ir_opcode, src_kind_tracked, (uint32_t)offset);
                } else {
                    src_kind_tracked = ORUS_JIT_GET_KIND(src);
                }
            }
            ORUS_JIT_ENSURE_ROLLOUT(kind, ir_opcode, offset);
            if (specialization_enabled) {
                bool skip_move = false;
                OrusJitValueKind dst_kind_tracked = ORUS_JIT_GET_KIND(dst);
                if (dst == src && dst_kind_tracked == kind) {
                    skip_move = true;
                } else if (dst_kind_tracked == kind &&
                           orus_jit_specialization_has_constant(&specialization_state, src) &&
                           orus_jit_specialization_constant_matches(
                               &specialization_state, dst,
                               specialization_state.constants[src])) {
                    skip_move = true;
                }
                if (skip_move) {
                    if (dst != src) {
                        orus_jit_specialization_record_move(&specialization_state, dst, src,
                                                             NULL);
                    }
                    offset += 3u;
                    if (++instructions_since_safepoint >= safepoint_interval) {
                        INSERT_SAFEPOINT((uint32_t)offset);
                    }
                    continue;
                }
            }
            OrusJitIRInstruction* inst = orus_jit_ir_program_append(program);
            if (!inst) {
                return make_translation_result(
                    ORUS_JIT_TRANSLATE_STATUS_OUT_OF_MEMORY, ir_opcode, kind,
                    (uint32_t)offset);
            }
            inst->opcode = ir_opcode;
            inst->value_kind = kind;
            inst->bytecode_offset = (uint32_t)offset;
            inst->operands.move.dst_reg = dst;
            inst->operands.move.src_reg = src;
            ORUS_JIT_SET_KIND(dst, kind, inst);
            if (specialization_enabled) {
                orus_jit_specialization_record_move(&specialization_state, dst, src, inst);
            }
            offset += 3u;
            if (++instructions_since_safepoint >= safepoint_interval) {
                INSERT_SAFEPOINT((uint32_t)offset);
            }
            continue;
        }

        if (opcode == OP_MOVE) {
            if (offset + 2u >= (size_t)chunk->count) {
                return make_translation_result(
                    ORUS_JIT_TRANSLATE_STATUS_INVALID_INPUT,
                    ORUS_JIT_IR_OP_MOVE_STRING, ORUS_JIT_VALUE_STRING,
                    (uint32_t)offset);
            }
            uint16_t dst = chunk->code[offset + 1u];
            uint16_t src = chunk->code[offset + 2u];
            OrusJitValueKind tracked = ORUS_JIT_GET_KIND(src);
            OrusJitIROpcode move_opcode = ORUS_JIT_IR_OP_MOVE_VALUE;
            if (!select_move_opcode_for_kind(tracked, &move_opcode)) {
                return make_translation_result(
                    ORUS_JIT_TRANSLATE_STATUS_UNSUPPORTED_VALUE_KIND,
                    move_opcode, tracked, (uint32_t)offset);
            }
            OrusJitValueKind move_kind = tracked;
            ORUS_JIT_ENSURE_ROLLOUT(move_kind, move_opcode, offset);
            OrusJitIRInstruction* inst = orus_jit_ir_program_append(program);
            if (!inst) {
                return make_translation_result(
                    ORUS_JIT_TRANSLATE_STATUS_OUT_OF_MEMORY, move_opcode,
                    move_kind, (uint32_t)offset);
            }
            inst->opcode = move_opcode;
            inst->value_kind = move_kind;
            inst->bytecode_offset = (uint32_t)offset;
            inst->operands.move.dst_reg = dst;
            inst->operands.move.src_reg = src;
            ORUS_JIT_SET_KIND(dst, move_kind, inst);
            if (move_kind == ORUS_JIT_VALUE_BOXED) {
                ORUS_JIT_COPY_ITERATOR_KIND(dst, src);
            }
            offset += 3u;
            if (++instructions_since_safepoint >= safepoint_interval) {
                INSERT_SAFEPOINT((uint32_t)offset);
            }
            continue;
        }

        if (opcode == OP_STORE_FRAME) {
            if (offset + 2u >= (size_t)chunk->count) {
                return make_translation_result(
                    ORUS_JIT_TRANSLATE_STATUS_INVALID_INPUT,
                    ORUS_JIT_IR_OP_MOVE_I32, ORUS_JIT_VALUE_BOXED,
                    (uint32_t)offset);
            }
            uint16_t frame_offset = chunk->code[offset + 1u];
            uint16_t src_reg = chunk->code[offset + 2u];
            uint16_t dst_reg = (uint16_t)(FRAME_REG_START + frame_offset);
            OrusJitValueKind src_kind = ORUS_JIT_GET_KIND(src_reg);
            OrusJitIROpcode move_opcode = ORUS_JIT_IR_OP_MOVE_I32;
            if (!select_move_opcode_for_kind(src_kind, &move_opcode)) {
                return make_translation_result(
                    ORUS_JIT_TRANSLATE_STATUS_UNSUPPORTED_VALUE_KIND,
                    move_opcode, src_kind, (uint32_t)offset);
            }
            ORUS_JIT_ENSURE_ROLLOUT(src_kind, move_opcode, offset);
            OrusJitIRInstruction* inst = orus_jit_ir_program_append(program);
            if (!inst) {
                return make_translation_result(
                    ORUS_JIT_TRANSLATE_STATUS_OUT_OF_MEMORY, move_opcode,
                    src_kind, (uint32_t)offset);
            }
            inst->opcode = move_opcode;
            inst->value_kind = src_kind;
            inst->bytecode_offset = (uint32_t)offset;
            inst->operands.move.dst_reg = dst_reg;
            inst->operands.move.src_reg = src_reg;
            ORUS_JIT_SET_KIND(dst_reg, src_kind, inst);
            ORUS_JIT_COPY_ITERATOR_KIND(dst_reg, src_reg);
            offset += 3u;
            if (++instructions_since_safepoint >= safepoint_interval) {
                INSERT_SAFEPOINT((uint32_t)offset);
            }
            continue;
        }

        if (opcode == OP_LOAD_FRAME) {
            if (offset + 2u >= (size_t)chunk->count) {
                return make_translation_result(
                    ORUS_JIT_TRANSLATE_STATUS_INVALID_INPUT,
                    ORUS_JIT_IR_OP_MOVE_I32, ORUS_JIT_VALUE_BOXED,
                    (uint32_t)offset);
            }
            uint16_t dst_reg = chunk->code[offset + 1u];
            uint16_t frame_offset = chunk->code[offset + 2u];
            uint16_t src_reg = (uint16_t)(FRAME_REG_START + frame_offset);
            OrusJitValueKind src_kind = ORUS_JIT_GET_KIND(src_reg);
            OrusJitIROpcode move_opcode = ORUS_JIT_IR_OP_MOVE_I32;
            if (!select_move_opcode_for_kind(src_kind, &move_opcode)) {
                return make_translation_result(
                    ORUS_JIT_TRANSLATE_STATUS_UNSUPPORTED_VALUE_KIND,
                    move_opcode, src_kind, (uint32_t)offset);
            }
            ORUS_JIT_ENSURE_ROLLOUT(src_kind, move_opcode, offset);
            OrusJitIRInstruction* inst = orus_jit_ir_program_append(program);
            if (!inst) {
                return make_translation_result(
                    ORUS_JIT_TRANSLATE_STATUS_OUT_OF_MEMORY, move_opcode,
                    src_kind, (uint32_t)offset);
            }
            inst->opcode = move_opcode;
            inst->value_kind = src_kind;
            inst->bytecode_offset = (uint32_t)offset;
            inst->operands.move.dst_reg = dst_reg;
            inst->operands.move.src_reg = src_reg;
            ORUS_JIT_SET_KIND(dst_reg, src_kind, inst);
            ORUS_JIT_COPY_ITERATOR_KIND(dst_reg, src_reg);
            offset += 3u;
            if (++instructions_since_safepoint >= safepoint_interval) {
                INSERT_SAFEPOINT((uint32_t)offset);
            }
            continue;
        }

        if (opcode == OP_MOVE_FRAME) {
            if (offset + 2u >= (size_t)chunk->count) {
                return make_translation_result(
                    ORUS_JIT_TRANSLATE_STATUS_INVALID_INPUT,
                    ORUS_JIT_IR_OP_MOVE_I32, ORUS_JIT_VALUE_BOXED,
                    (uint32_t)offset);
            }
            uint16_t dst_offset = chunk->code[offset + 1u];
            uint16_t src_offset = chunk->code[offset + 2u];
            uint16_t dst_reg = (uint16_t)(FRAME_REG_START + dst_offset);
            uint16_t src_reg = (uint16_t)(FRAME_REG_START + src_offset);
            OrusJitValueKind src_kind = ORUS_JIT_GET_KIND(src_reg);
            OrusJitIROpcode move_opcode = ORUS_JIT_IR_OP_MOVE_I32;
            if (!select_move_opcode_for_kind(src_kind, &move_opcode)) {
                return make_translation_result(
                    ORUS_JIT_TRANSLATE_STATUS_UNSUPPORTED_VALUE_KIND,
                    move_opcode, src_kind, (uint32_t)offset);
            }
            ORUS_JIT_ENSURE_ROLLOUT(src_kind, move_opcode, offset);
            OrusJitIRInstruction* inst = orus_jit_ir_program_append(program);
            if (!inst) {
                return make_translation_result(
                    ORUS_JIT_TRANSLATE_STATUS_OUT_OF_MEMORY, move_opcode,
                    src_kind, (uint32_t)offset);
            }
            inst->opcode = move_opcode;
            inst->value_kind = src_kind;
            inst->bytecode_offset = (uint32_t)offset;
            inst->operands.move.dst_reg = dst_reg;
            inst->operands.move.src_reg = src_reg;
            ORUS_JIT_SET_KIND(dst_reg, src_kind, inst);
            ORUS_JIT_COPY_ITERATOR_KIND(dst_reg, src_reg);
            offset += 3u;
            if (++instructions_since_safepoint >= safepoint_interval) {
                INSERT_SAFEPOINT((uint32_t)offset);
            }
            continue;
        }

        if (opcode == OP_RANGE_R) {
            if (offset + 5u >= (size_t)chunk->count) {
                return make_translation_result(
                    ORUS_JIT_TRANSLATE_STATUS_INVALID_INPUT,
                    ORUS_JIT_IR_OP_RANGE, ORUS_JIT_VALUE_BOXED,
                    (uint32_t)offset);
            }
            uint16_t dst_reg = chunk->code[offset + 1u];
            uint16_t arg_count = chunk->code[offset + 2u];
            uint16_t first_reg = chunk->code[offset + 3u];
            uint16_t second_reg = chunk->code[offset + 4u];
            uint16_t third_reg = chunk->code[offset + 5u];
            if (arg_count < 1u || arg_count > 3u) {
                return make_translation_result(
                    ORUS_JIT_TRANSLATE_STATUS_INVALID_INPUT,
                    ORUS_JIT_IR_OP_RANGE, ORUS_JIT_VALUE_BOXED,
                    (uint32_t)offset);
            }
            ORUS_JIT_ENSURE_ROLLOUT(ORUS_JIT_VALUE_STRING,
                                    ORUS_JIT_IR_OP_RANGE, offset);
            OrusJitIRInstruction* inst = orus_jit_ir_program_append(program);
            if (!inst) {
                return make_translation_result(
                    ORUS_JIT_TRANSLATE_STATUS_OUT_OF_MEMORY,
                    ORUS_JIT_IR_OP_RANGE, ORUS_JIT_VALUE_BOXED,
                    (uint32_t)offset);
            }
            inst->opcode = ORUS_JIT_IR_OP_RANGE;
            inst->value_kind = ORUS_JIT_VALUE_BOXED;
            inst->bytecode_offset = (uint32_t)offset;
            inst->operands.range.dst_reg = dst_reg;
            inst->operands.range.arg_count = arg_count;
            inst->operands.range.arg_regs[0] = first_reg;
            inst->operands.range.arg_regs[1] = (arg_count >= 2u) ? second_reg : 0u;
            inst->operands.range.arg_regs[2] = (arg_count >= 3u) ? third_reg : 0u;
            ORUS_JIT_SET_KIND(dst_reg, ORUS_JIT_VALUE_BOXED, inst);
            ORUS_JIT_SET_ITERATOR_KIND(dst_reg, ORUS_JIT_ITERATOR_RANGE);
            ORUS_JIT_SPECIALIZATION_INVALIDATE_REG(dst_reg);
            offset += 6u;
            if (++instructions_since_safepoint >= safepoint_interval) {
                INSERT_SAFEPOINT((uint32_t)offset);
            }
            continue;
        }

        if (opcode == OP_GET_ITER_R) {
            if (offset + 2u >= (size_t)chunk->count) {
                return make_translation_result(
                    ORUS_JIT_TRANSLATE_STATUS_INVALID_INPUT,
                    ORUS_JIT_IR_OP_GET_ITER, ORUS_JIT_VALUE_BOXED,
                    (uint32_t)offset);
            }
            uint16_t dst_reg = chunk->code[offset + 1u];
            uint16_t iterable_reg = chunk->code[offset + 2u];
            ORUS_JIT_ENSURE_ROLLOUT(ORUS_JIT_VALUE_STRING,
                                    ORUS_JIT_IR_OP_GET_ITER, offset);
            OrusJitIRInstruction* inst = orus_jit_ir_program_append(program);
            if (!inst) {
                return make_translation_result(
                    ORUS_JIT_TRANSLATE_STATUS_OUT_OF_MEMORY,
                    ORUS_JIT_IR_OP_GET_ITER, ORUS_JIT_VALUE_BOXED,
                    (uint32_t)offset);
            }
            inst->opcode = ORUS_JIT_IR_OP_GET_ITER;
            inst->value_kind = ORUS_JIT_VALUE_BOXED;
            inst->bytecode_offset = (uint32_t)offset;
            inst->operands.get_iter.dst_reg = dst_reg;
            inst->operands.get_iter.iterable_reg = iterable_reg;
            ORUS_JIT_SET_KIND(dst_reg, ORUS_JIT_VALUE_BOXED, inst);
            OrusJitIteratorKind iter_kind = ORUS_JIT_GET_ITERATOR_KIND(iterable_reg);
            if (iter_kind == ORUS_JIT_ITERATOR_NONE) {
                OrusJitValueKind iterable_kind = ORUS_JIT_GET_KIND(iterable_reg);
                if (orus_jit_kind_is_integer(iterable_kind)) {
                    iter_kind = ORUS_JIT_ITERATOR_RANGE;
                } else {
                    iter_kind = ORUS_JIT_ITERATOR_GENERIC;
                }
            }
            ORUS_JIT_SET_ITERATOR_KIND(dst_reg, iter_kind);
            ORUS_JIT_SPECIALIZATION_INVALIDATE_REG(dst_reg);
            offset += 3u;
            if (++instructions_since_safepoint >= safepoint_interval) {
                INSERT_SAFEPOINT((uint32_t)offset);
            }
            continue;
        }

        if (opcode == OP_ITER_NEXT_R) {
            if (offset + 3u >= (size_t)chunk->count) {
                return make_translation_result(
                    ORUS_JIT_TRANSLATE_STATUS_INVALID_INPUT,
                    ORUS_JIT_IR_OP_ITER_NEXT, ORUS_JIT_VALUE_BOOL,
                    (uint32_t)offset);
            }
            uint16_t value_reg = chunk->code[offset + 1u];
            uint16_t iterator_reg = chunk->code[offset + 2u];
            uint16_t has_value_reg = chunk->code[offset + 3u];
            OrusJitIteratorKind iter_kind = ORUS_JIT_GET_ITERATOR_KIND(iterator_reg);
            OrusJitValueKind iter_value_kind =
                (iter_kind == ORUS_JIT_ITERATOR_RANGE)
                    ? ORUS_JIT_VALUE_I64
                    : ORUS_JIT_VALUE_BOXED;
            ORUS_JIT_ENSURE_ROLLOUT(ORUS_JIT_VALUE_BOOL,
                                    ORUS_JIT_IR_OP_ITER_NEXT, offset);
            if (iter_value_kind != ORUS_JIT_VALUE_BOXED) {
                ORUS_JIT_ENSURE_ROLLOUT(iter_value_kind,
                                        ORUS_JIT_IR_OP_ITER_NEXT, offset);
            }
            OrusJitIRInstruction* inst = orus_jit_ir_program_append(program);
            if (!inst) {
                return make_translation_result(
                    ORUS_JIT_TRANSLATE_STATUS_OUT_OF_MEMORY,
                    ORUS_JIT_IR_OP_ITER_NEXT, ORUS_JIT_VALUE_BOOL,
                    (uint32_t)offset);
            }
            inst->opcode = ORUS_JIT_IR_OP_ITER_NEXT;
            inst->value_kind = ORUS_JIT_VALUE_BOOL;
            inst->bytecode_offset = (uint32_t)offset;
            inst->operands.iter_next.value_reg = value_reg;
            inst->operands.iter_next.iterator_reg = iterator_reg;
            inst->operands.iter_next.has_value_reg = has_value_reg;
            ORUS_JIT_SET_KIND(value_reg, iter_value_kind, inst);
            ORUS_JIT_SET_KIND(has_value_reg, ORUS_JIT_VALUE_BOOL, inst);
            ORUS_JIT_SPECIALIZATION_INVALIDATE_REG(value_reg);
            ORUS_JIT_SPECIALIZATION_INVALIDATE_REG(has_value_reg);
            offset += 4u;
            if (++instructions_since_safepoint >= safepoint_interval) {
                INSERT_SAFEPOINT((uint32_t)offset);
            }
            continue;
        }

        if (opcode == OP_TIME_STAMP) {
            if (offset + 1u >= (size_t)chunk->count) {
                return make_translation_result(
                    ORUS_JIT_TRANSLATE_STATUS_INVALID_INPUT,
                    ORUS_JIT_IR_OP_TIME_STAMP, ORUS_JIT_VALUE_F64,
                    (uint32_t)offset);
            }
            uint16_t dst = chunk->code[offset + 1u];
            ORUS_JIT_ENSURE_ROLLOUT(ORUS_JIT_VALUE_F64,
                                    ORUS_JIT_IR_OP_TIME_STAMP, offset);
            OrusJitIRInstruction* inst = orus_jit_ir_program_append(program);
            if (!inst) {
                return make_translation_result(
                    ORUS_JIT_TRANSLATE_STATUS_OUT_OF_MEMORY,
                    ORUS_JIT_IR_OP_TIME_STAMP, ORUS_JIT_VALUE_F64,
                    (uint32_t)offset);
            }
            inst->opcode = ORUS_JIT_IR_OP_TIME_STAMP;
            inst->value_kind = ORUS_JIT_VALUE_F64;
            inst->bytecode_offset = (uint32_t)offset;
            inst->operands.time_stamp.dst_reg = dst;
            ORUS_JIT_SET_KIND(dst, ORUS_JIT_VALUE_F64, inst);
            ORUS_JIT_SPECIALIZATION_INVALIDATE_REG(dst);
            offset += 2u;
            if (++instructions_since_safepoint >= safepoint_interval) {
                INSERT_SAFEPOINT((uint32_t)offset);
            }
            continue;
        }

        if (opcode == OP_MAKE_ARRAY_R) {
            if (offset + 3u >= (size_t)chunk->count) {
                return make_translation_result(
                    ORUS_JIT_TRANSLATE_STATUS_INVALID_INPUT,
                    ORUS_JIT_IR_OP_MAKE_ARRAY, ORUS_JIT_VALUE_BOXED,
                    (uint32_t)offset);
            }
            uint16_t dst = chunk->code[offset + 1u];
            uint16_t first = chunk->code[offset + 2u];
            uint16_t count = chunk->code[offset + 3u];
            if ((uint32_t)first + (uint32_t)count > (uint32_t)REGISTER_COUNT) {
                return make_translation_result(
                    ORUS_JIT_TRANSLATE_STATUS_INVALID_INPUT,
                    ORUS_JIT_IR_OP_MAKE_ARRAY, ORUS_JIT_VALUE_BOXED,
                    (uint32_t)offset);
            }
            OrusJitIRInstruction* inst = orus_jit_ir_program_append(program);
            if (!inst) {
                return make_translation_result(
                    ORUS_JIT_TRANSLATE_STATUS_OUT_OF_MEMORY,
                    ORUS_JIT_IR_OP_MAKE_ARRAY, ORUS_JIT_VALUE_BOXED,
                    (uint32_t)offset);
            }
            inst->opcode = ORUS_JIT_IR_OP_MAKE_ARRAY;
            inst->value_kind = ORUS_JIT_VALUE_BOXED;
            inst->bytecode_offset = (uint32_t)offset;
            inst->operands.make_array.dst_reg = dst;
            inst->operands.make_array.first_reg = first;
            inst->operands.make_array.count = count;
            ORUS_JIT_SET_KIND(dst, ORUS_JIT_VALUE_BOXED, inst);
            ORUS_JIT_SPECIALIZATION_INVALIDATE_REG(dst);
            offset += 4u;
            if (++instructions_since_safepoint >= safepoint_interval) {
                INSERT_SAFEPOINT((uint32_t)offset);
            }
            continue;
        }

        if (opcode == OP_ARRAY_PUSH_R) {
            if (offset + 2u >= (size_t)chunk->count) {
                return make_translation_result(
                    ORUS_JIT_TRANSLATE_STATUS_INVALID_INPUT,
                    ORUS_JIT_IR_OP_ARRAY_PUSH, ORUS_JIT_VALUE_BOXED,
                    (uint32_t)offset);
            }
            uint16_t array_reg = chunk->code[offset + 1u];
            uint16_t value_reg = chunk->code[offset + 2u];
            OrusJitIRInstruction* inst = orus_jit_ir_program_append(program);
            if (!inst) {
                return make_translation_result(
                    ORUS_JIT_TRANSLATE_STATUS_OUT_OF_MEMORY,
                    ORUS_JIT_IR_OP_ARRAY_PUSH, ORUS_JIT_VALUE_BOXED,
                    (uint32_t)offset);
            }
            inst->opcode = ORUS_JIT_IR_OP_ARRAY_PUSH;
            inst->value_kind = ORUS_JIT_VALUE_BOXED;
            inst->bytecode_offset = (uint32_t)offset;
            inst->operands.array_push.array_reg = array_reg;
            inst->operands.array_push.value_reg = value_reg;
            ORUS_JIT_SPECIALIZATION_INVALIDATE_REG(array_reg);
            offset += 3u;
            if (++instructions_since_safepoint >= safepoint_interval) {
                INSERT_SAFEPOINT((uint32_t)offset);
            }
            continue;
        }

        if (opcode == OP_ARRAY_POP_R) {
            if (offset + 2u >= (size_t)chunk->count) {
                return make_translation_result(
                    ORUS_JIT_TRANSLATE_STATUS_INVALID_INPUT,
                    ORUS_JIT_IR_OP_ARRAY_POP, ORUS_JIT_VALUE_BOXED,
                    (uint32_t)offset);
            }
            uint16_t dst = chunk->code[offset + 1u];
            uint16_t array_reg = chunk->code[offset + 2u];
            OrusJitIRInstruction* inst = orus_jit_ir_program_append(program);
            if (!inst) {
                return make_translation_result(
                    ORUS_JIT_TRANSLATE_STATUS_OUT_OF_MEMORY,
                    ORUS_JIT_IR_OP_ARRAY_POP, ORUS_JIT_VALUE_BOXED,
                    (uint32_t)offset);
            }
            inst->opcode = ORUS_JIT_IR_OP_ARRAY_POP;
            inst->value_kind = ORUS_JIT_VALUE_BOXED;
            inst->bytecode_offset = (uint32_t)offset;
            inst->operands.array_pop.dst_reg = dst;
            inst->operands.array_pop.array_reg = array_reg;
            ORUS_JIT_SET_KIND(dst, ORUS_JIT_VALUE_BOXED, inst);
            ORUS_JIT_SPECIALIZATION_INVALIDATE_REG(dst);
            ORUS_JIT_SPECIALIZATION_INVALIDATE_REG(array_reg);
            offset += 3u;
            if (++instructions_since_safepoint >= safepoint_interval) {
                INSERT_SAFEPOINT((uint32_t)offset);
            }
            continue;
        }

        if (opcode == OP_ENUM_NEW_R) {
            if (offset + 7u >= (size_t)chunk->count) {
                return make_translation_result(
                    ORUS_JIT_TRANSLATE_STATUS_INVALID_INPUT,
                    ORUS_JIT_IR_OP_ENUM_NEW, ORUS_JIT_VALUE_BOXED,
                    (uint32_t)offset);
            }
            uint16_t dst = chunk->code[offset + 1u];
            uint16_t variant_index = chunk->code[offset + 2u];
            uint16_t payload_count = chunk->code[offset + 3u];
            uint16_t payload_start = chunk->code[offset + 4u];
            uint16_t type_const_index =
                read_be_u16(&chunk->code[offset + 5u]);
            uint16_t variant_const_index =
                read_be_u16(&chunk->code[offset + 7u]);
            if (type_const_index >= (uint16_t)chunk->constants.count ||
                variant_const_index >= (uint16_t)chunk->constants.count) {
                return make_translation_result(
                    ORUS_JIT_TRANSLATE_STATUS_INVALID_INPUT,
                    ORUS_JIT_IR_OP_ENUM_NEW, ORUS_JIT_VALUE_BOXED,
                    (uint32_t)offset);
            }
            if ((uint32_t)payload_start + (uint32_t)payload_count >
                (uint32_t)REGISTER_COUNT) {
                return make_translation_result(
                    ORUS_JIT_TRANSLATE_STATUS_INVALID_INPUT,
                    ORUS_JIT_IR_OP_ENUM_NEW, ORUS_JIT_VALUE_BOXED,
                    (uint32_t)offset);
            }
            Value type_constant = chunk->constants.values[type_const_index];
            if (!IS_STRING(type_constant)) {
                return make_translation_result(
                    ORUS_JIT_TRANSLATE_STATUS_UNSUPPORTED_CONSTANT_KIND,
                    ORUS_JIT_IR_OP_ENUM_NEW, ORUS_JIT_VALUE_BOXED,
                    (uint32_t)offset);
            }
            OrusJitIRInstruction* inst = orus_jit_ir_program_append(program);
            if (!inst) {
                return make_translation_result(
                    ORUS_JIT_TRANSLATE_STATUS_OUT_OF_MEMORY,
                    ORUS_JIT_IR_OP_ENUM_NEW, ORUS_JIT_VALUE_BOXED,
                    (uint32_t)offset);
            }
            inst->opcode = ORUS_JIT_IR_OP_ENUM_NEW;
            inst->value_kind = ORUS_JIT_VALUE_BOXED;
            inst->bytecode_offset = (uint32_t)offset;
            inst->operands.enum_new.dst_reg = dst;
            inst->operands.enum_new.variant_index = variant_index;
            inst->operands.enum_new.payload_count = payload_count;
            inst->operands.enum_new.payload_start = payload_start;
            inst->operands.enum_new.type_const_index = type_const_index;
            inst->operands.enum_new.variant_const_index = variant_const_index;
            ORUS_JIT_SET_KIND(dst, ORUS_JIT_VALUE_BOXED, inst);
            ORUS_JIT_SPECIALIZATION_INVALIDATE_REG(dst);
            offset += 9u;
            if (++instructions_since_safepoint >= safepoint_interval) {
                INSERT_SAFEPOINT((uint32_t)offset);
            }
            continue;
        }

        if (opcode == OP_PRINT_MULTI_R) {
            if (offset + 3u >= (size_t)chunk->count) {
                return make_translation_result(
                    ORUS_JIT_TRANSLATE_STATUS_INVALID_INPUT,
                    ORUS_JIT_IR_OP_PRINT, ORUS_JIT_VALUE_BOXED,
                    (uint32_t)offset);
            }
            uint16_t first_reg = chunk->code[offset + 1u];
            uint16_t arg_count = chunk->code[offset + 2u];
            uint16_t newline_flag = chunk->code[offset + 3u];
            OrusJitIRInstruction* inst = orus_jit_ir_program_append(program);
            if (!inst) {
                return make_translation_result(
                    ORUS_JIT_TRANSLATE_STATUS_OUT_OF_MEMORY,
                    ORUS_JIT_IR_OP_PRINT, ORUS_JIT_VALUE_BOXED,
                    (uint32_t)offset);
            }
            inst->opcode = ORUS_JIT_IR_OP_PRINT;
            inst->value_kind = ORUS_JIT_VALUE_BOXED;
            inst->bytecode_offset = (uint32_t)offset;
            inst->operands.print.first_reg = first_reg;
            inst->operands.print.arg_count = arg_count;
            inst->operands.print.newline = newline_flag;
            ORUS_JIT_SPECIALIZATION_INVALIDATE_ALL();
            offset += 4u;
            if (++instructions_since_safepoint >= safepoint_interval) {
                INSERT_SAFEPOINT((uint32_t)offset);
            }
            continue;
        }

        if (opcode == OP_PRINT_R) {
            if (offset + 1u >= (size_t)chunk->count) {
                return make_translation_result(
                    ORUS_JIT_TRANSLATE_STATUS_INVALID_INPUT,
                    ORUS_JIT_IR_OP_PRINT, ORUS_JIT_VALUE_BOXED,
                    (uint32_t)offset);
            }
            uint16_t value_reg = chunk->code[offset + 1u];
            OrusJitIRInstruction* inst = orus_jit_ir_program_append(program);
            if (!inst) {
                return make_translation_result(
                    ORUS_JIT_TRANSLATE_STATUS_OUT_OF_MEMORY,
                    ORUS_JIT_IR_OP_PRINT, ORUS_JIT_VALUE_BOXED,
                    (uint32_t)offset);
            }
            inst->opcode = ORUS_JIT_IR_OP_PRINT;
            inst->value_kind = ORUS_JIT_VALUE_BOXED;
            inst->bytecode_offset = (uint32_t)offset;
            inst->operands.print.first_reg = value_reg;
            inst->operands.print.arg_count = 1u;
            inst->operands.print.newline = 1u;
            ORUS_JIT_SPECIALIZATION_INVALIDATE_ALL();
            offset += 2u;
            if (++instructions_since_safepoint >= safepoint_interval) {
                INSERT_SAFEPOINT((uint32_t)offset);
            }
            continue;
        }

        if (opcode == OP_ASSERT_EQ_R) {
            if (offset + 4u >= (size_t)chunk->count) {
                return make_translation_result(
                    ORUS_JIT_TRANSLATE_STATUS_INVALID_INPUT,
                    ORUS_JIT_IR_OP_ASSERT_EQ, ORUS_JIT_VALUE_BOOL,
                    (uint32_t)offset);
            }
            uint16_t dst = chunk->code[offset + 1u];
            uint16_t label_reg = chunk->code[offset + 2u];
            uint16_t actual_reg = chunk->code[offset + 3u];
            uint16_t expected_reg = chunk->code[offset + 4u];
            ORUS_JIT_ENSURE_ROLLOUT(ORUS_JIT_VALUE_BOOL,
                                    ORUS_JIT_IR_OP_ASSERT_EQ, offset);
            OrusJitIRInstruction* inst = orus_jit_ir_program_append(program);
            if (!inst) {
                return make_translation_result(
                    ORUS_JIT_TRANSLATE_STATUS_OUT_OF_MEMORY,
                    ORUS_JIT_IR_OP_ASSERT_EQ, ORUS_JIT_VALUE_BOOL,
                    (uint32_t)offset);
            }
            inst->opcode = ORUS_JIT_IR_OP_ASSERT_EQ;
            inst->value_kind = ORUS_JIT_VALUE_BOOL;
            inst->bytecode_offset = (uint32_t)offset;
            inst->operands.assert_eq.dst_reg = dst;
            inst->operands.assert_eq.label_reg = label_reg;
            inst->operands.assert_eq.actual_reg = actual_reg;
            inst->operands.assert_eq.expected_reg = expected_reg;
            ORUS_JIT_SET_KIND(dst, ORUS_JIT_VALUE_BOOL, inst);
            ORUS_JIT_SPECIALIZATION_INVALIDATE_REG(dst);
            offset += 5u;
            if (++instructions_since_safepoint >= safepoint_interval) {
                INSERT_SAFEPOINT((uint32_t)offset);
            }
            continue;
        }

        if (opcode == OP_CALL_NATIVE_R || opcode == OP_CALL_FOREIGN) {
            OrusJitIROpcode call_opcode =
                (opcode == OP_CALL_FOREIGN) ? ORUS_JIT_IR_OP_CALL_FOREIGN
                                            : ORUS_JIT_IR_OP_CALL_NATIVE;
            if (offset + 4u >= (size_t)chunk->count) {
                return make_translation_result(
                    ORUS_JIT_TRANSLATE_STATUS_INVALID_INPUT, call_opcode,
                    ORUS_JIT_VALUE_BOXED, (uint32_t)offset);
            }
            uint16_t native_index = chunk->code[offset + 1u];
            uint16_t first_arg_reg = chunk->code[offset + 2u];
            uint16_t arg_count = chunk->code[offset + 3u];
            uint16_t dst_reg = chunk->code[offset + 4u];
            OrusJitIRInstruction* inst = orus_jit_ir_program_append(program);
            if (!inst) {
                return make_translation_result(
                    ORUS_JIT_TRANSLATE_STATUS_OUT_OF_MEMORY, call_opcode,
                    ORUS_JIT_VALUE_BOXED, (uint32_t)offset);
            }
            inst->opcode = call_opcode;
            inst->value_kind = ORUS_JIT_VALUE_BOXED;
            inst->bytecode_offset = (uint32_t)offset;
            inst->operands.call_native.dst_reg = dst_reg;
            inst->operands.call_native.first_arg_reg = first_arg_reg;
            inst->operands.call_native.arg_count = arg_count;
            inst->operands.call_native.native_index = native_index;
            uint16_t spill_base = dst_reg;
            uint32_t spill_limit = (uint32_t)dst_reg + 1u;
            if (arg_count > 0u) {
                uint16_t first = first_arg_reg;
                uint32_t last = (uint32_t)first_arg_reg + (uint32_t)arg_count - 1u;
                if (first < spill_base) {
                    spill_base = first;
                }
                uint32_t arg_limit = last + 1u;
                if (arg_limit > spill_limit) {
                    spill_limit = arg_limit;
                }
            }
            if (spill_limit > (uint32_t)REGISTER_COUNT) {
                spill_limit = REGISTER_COUNT;
            }
            inst->operands.call_native.spill_base = spill_base;
            inst->operands.call_native.spill_count =
                (uint16_t)((spill_limit > (uint32_t)spill_base)
                               ? (spill_limit - (uint32_t)spill_base)
                               : 0u);
            ORUS_JIT_SET_KIND(dst_reg, ORUS_JIT_VALUE_BOXED, inst);
            ORUS_JIT_SPECIALIZATION_INVALIDATE_ALL();
            offset += 5u;
            instructions_since_safepoint = 0u;
            continue;
        }

        if (opcode == OP_I32_TO_I64_R) {
            if (offset + 3u >= (size_t)chunk->count) {
                return make_translation_result(
                    ORUS_JIT_TRANSLATE_STATUS_INVALID_INPUT,
                    ORUS_JIT_IR_OP_I32_TO_I64, ORUS_JIT_VALUE_I32,
                    (uint32_t)offset);
            }
            uint16_t dst = chunk->code[offset + 1u];
            uint16_t src = chunk->code[offset + 2u];
            uint16_t unused = chunk->code[offset + 3u];
            (void)unused;
            OrusJitValueKind src_kind = ORUS_JIT_GET_KIND(src);
            if (src_kind != ORUS_JIT_VALUE_I32 &&
                src_kind != ORUS_JIT_VALUE_BOXED) {
                return make_translation_result(
                    ORUS_JIT_TRANSLATE_STATUS_UNSUPPORTED_VALUE_KIND,
                    ORUS_JIT_IR_OP_I32_TO_I64, src_kind, (uint32_t)offset);
            }
            ORUS_JIT_ENSURE_ROLLOUT(ORUS_JIT_VALUE_I64,
                                    ORUS_JIT_IR_OP_I32_TO_I64, offset);
            OrusJitIRInstruction* inst = orus_jit_ir_program_append(program);
            if (!inst) {
                return make_translation_result(
                    ORUS_JIT_TRANSLATE_STATUS_OUT_OF_MEMORY,
                    ORUS_JIT_IR_OP_I32_TO_I64, ORUS_JIT_VALUE_I64,
                    (uint32_t)offset);
            }
            inst->opcode = ORUS_JIT_IR_OP_I32_TO_I64;
            inst->value_kind = ORUS_JIT_VALUE_I64;
            inst->bytecode_offset = (uint32_t)offset;
            inst->operands.unary.dst_reg = dst;
            inst->operands.unary.src_reg = src;
            ORUS_JIT_SET_KIND(dst, ORUS_JIT_VALUE_I64, inst);
            ORUS_JIT_SPECIALIZATION_INVALIDATE_REG(dst);
            offset += 4u;
            if (++instructions_since_safepoint >= safepoint_interval) {
                INSERT_SAFEPOINT((uint32_t)offset);
            }
            continue;
        }

        if (opcode == OP_I32_TO_F64_R) {
            if (offset + 3u >= (size_t)chunk->count) {
                return make_translation_result(
                    ORUS_JIT_TRANSLATE_STATUS_INVALID_INPUT,
                    ORUS_JIT_IR_OP_I32_TO_F64, ORUS_JIT_VALUE_I32,
                    (uint32_t)offset);
            }
            uint16_t dst = chunk->code[offset + 1u];
            uint16_t src = chunk->code[offset + 2u];
            uint16_t unused = chunk->code[offset + 3u];
            (void)unused;
            OrusJitValueKind src_kind = ORUS_JIT_GET_KIND(src);
            if (src_kind != ORUS_JIT_VALUE_I32 &&
                src_kind != ORUS_JIT_VALUE_BOXED) {
                return make_translation_result(
                    ORUS_JIT_TRANSLATE_STATUS_UNSUPPORTED_VALUE_KIND,
                    ORUS_JIT_IR_OP_I32_TO_F64, src_kind, (uint32_t)offset);
            }
            ORUS_JIT_ENSURE_ROLLOUT(ORUS_JIT_VALUE_F64,
                                    ORUS_JIT_IR_OP_I32_TO_F64, offset);
            OrusJitIRInstruction* inst = orus_jit_ir_program_append(program);
            if (!inst) {
                return make_translation_result(
                    ORUS_JIT_TRANSLATE_STATUS_OUT_OF_MEMORY,
                    ORUS_JIT_IR_OP_I32_TO_F64, ORUS_JIT_VALUE_F64,
                    (uint32_t)offset);
            }
            inst->opcode = ORUS_JIT_IR_OP_I32_TO_F64;
            inst->value_kind = ORUS_JIT_VALUE_F64;
            inst->bytecode_offset = (uint32_t)offset;
            inst->operands.unary.dst_reg = dst;
            inst->operands.unary.src_reg = src;
            ORUS_JIT_SET_KIND(dst, ORUS_JIT_VALUE_F64, inst);
            ORUS_JIT_SPECIALIZATION_INVALIDATE_REG(dst);
            offset += 4u;
            if (++instructions_since_safepoint >= safepoint_interval) {
                INSERT_SAFEPOINT((uint32_t)offset);
            }
            continue;
        }

        if (opcode == OP_I64_TO_F64_R) {
            if (offset + 3u >= (size_t)chunk->count) {
                return make_translation_result(
                    ORUS_JIT_TRANSLATE_STATUS_INVALID_INPUT,
                    ORUS_JIT_IR_OP_I64_TO_F64, ORUS_JIT_VALUE_I64,
                    (uint32_t)offset);
            }
            uint16_t dst = chunk->code[offset + 1u];
            uint16_t src = chunk->code[offset + 2u];
            uint16_t unused = chunk->code[offset + 3u];
            (void)unused;
            OrusJitValueKind src_kind = ORUS_JIT_GET_KIND(src);
            if (src_kind != ORUS_JIT_VALUE_I64 &&
                src_kind != ORUS_JIT_VALUE_BOXED) {
                return make_translation_result(
                    ORUS_JIT_TRANSLATE_STATUS_UNSUPPORTED_VALUE_KIND,
                    ORUS_JIT_IR_OP_I64_TO_F64, src_kind, (uint32_t)offset);
            }
            ORUS_JIT_ENSURE_ROLLOUT(ORUS_JIT_VALUE_F64,
                                    ORUS_JIT_IR_OP_I64_TO_F64, offset);
            OrusJitIRInstruction* inst = orus_jit_ir_program_append(program);
            if (!inst) {
                return make_translation_result(
                    ORUS_JIT_TRANSLATE_STATUS_OUT_OF_MEMORY,
                    ORUS_JIT_IR_OP_I64_TO_F64, ORUS_JIT_VALUE_F64,
                    (uint32_t)offset);
            }
            inst->opcode = ORUS_JIT_IR_OP_I64_TO_F64;
            inst->value_kind = ORUS_JIT_VALUE_F64;
            inst->bytecode_offset = (uint32_t)offset;
            inst->operands.unary.dst_reg = dst;
            inst->operands.unary.src_reg = src;
            ORUS_JIT_SET_KIND(dst, ORUS_JIT_VALUE_F64, inst);
            ORUS_JIT_SPECIALIZATION_INVALIDATE_REG(dst);
            offset += 4u;
            if (++instructions_since_safepoint >= safepoint_interval) {
                INSERT_SAFEPOINT((uint32_t)offset);
            }
            continue;
        }

        if (opcode == OP_U32_TO_U64_R) {
            if (offset + 3u >= (size_t)chunk->count) {
                return make_translation_result(
                    ORUS_JIT_TRANSLATE_STATUS_INVALID_INPUT,
                    ORUS_JIT_IR_OP_U32_TO_U64, ORUS_JIT_VALUE_U32,
                    (uint32_t)offset);
            }
            uint16_t dst = chunk->code[offset + 1u];
            uint16_t src = chunk->code[offset + 2u];
            uint16_t unused = chunk->code[offset + 3u];
            (void)unused;
            OrusJitValueKind src_kind = ORUS_JIT_GET_KIND(src);
            if (src_kind != ORUS_JIT_VALUE_U32 &&
                src_kind != ORUS_JIT_VALUE_BOXED) {
                return make_translation_result(
                    ORUS_JIT_TRANSLATE_STATUS_UNSUPPORTED_VALUE_KIND,
                    ORUS_JIT_IR_OP_U32_TO_U64, src_kind, (uint32_t)offset);
            }
            ORUS_JIT_ENSURE_ROLLOUT(ORUS_JIT_VALUE_U64,
                                    ORUS_JIT_IR_OP_U32_TO_U64, offset);
            OrusJitIRInstruction* inst = orus_jit_ir_program_append(program);
            if (!inst) {
                return make_translation_result(
                    ORUS_JIT_TRANSLATE_STATUS_OUT_OF_MEMORY,
                    ORUS_JIT_IR_OP_U32_TO_U64, ORUS_JIT_VALUE_U64,
                    (uint32_t)offset);
            }
            inst->opcode = ORUS_JIT_IR_OP_U32_TO_U64;
            inst->value_kind = ORUS_JIT_VALUE_U64;
            inst->bytecode_offset = (uint32_t)offset;
            inst->operands.unary.dst_reg = dst;
            inst->operands.unary.src_reg = src;
            ORUS_JIT_SET_KIND(dst, ORUS_JIT_VALUE_U64, inst);
            ORUS_JIT_SPECIALIZATION_INVALIDATE_REG(dst);
            offset += 4u;
            if (++instructions_since_safepoint >= safepoint_interval) {
                INSERT_SAFEPOINT((uint32_t)offset);
            }
            continue;
        }

        if (opcode == OP_U32_TO_I32_R) {
            if (offset + 3u >= (size_t)chunk->count) {
                return make_translation_result(
                    ORUS_JIT_TRANSLATE_STATUS_INVALID_INPUT,
                    ORUS_JIT_IR_OP_U32_TO_I32, ORUS_JIT_VALUE_U32,
                    (uint32_t)offset);
            }
            uint16_t dst = chunk->code[offset + 1u];
            uint16_t src = chunk->code[offset + 2u];
            uint16_t unused = chunk->code[offset + 3u];
            (void)unused;
            OrusJitValueKind src_kind = ORUS_JIT_GET_KIND(src);
            if (src_kind != ORUS_JIT_VALUE_U32 &&
                src_kind != ORUS_JIT_VALUE_BOXED) {
                return make_translation_result(
                    ORUS_JIT_TRANSLATE_STATUS_UNSUPPORTED_VALUE_KIND,
                    ORUS_JIT_IR_OP_U32_TO_I32, src_kind, (uint32_t)offset);
            }
            OrusJitIRInstruction* inst = orus_jit_ir_program_append(program);
            if (!inst) {
                return make_translation_result(
                    ORUS_JIT_TRANSLATE_STATUS_OUT_OF_MEMORY,
                    ORUS_JIT_IR_OP_U32_TO_I32, ORUS_JIT_VALUE_I32,
                    (uint32_t)offset);
            }
            inst->opcode = ORUS_JIT_IR_OP_U32_TO_I32;
            inst->value_kind = ORUS_JIT_VALUE_I32;
            inst->bytecode_offset = (uint32_t)offset;
            inst->operands.unary.dst_reg = dst;
            inst->operands.unary.src_reg = src;
            ORUS_JIT_SET_KIND(dst, ORUS_JIT_VALUE_I32, inst);
            ORUS_JIT_SPECIALIZATION_INVALIDATE_REG(dst);
            offset += 4u;
            if (++instructions_since_safepoint >= safepoint_interval) {
                INSERT_SAFEPOINT((uint32_t)offset);
            }
            continue;
        }

        if (opcode == OP_U32_TO_F64_R) {
            if (offset + 3u >= (size_t)chunk->count) {
                return make_translation_result(
                    ORUS_JIT_TRANSLATE_STATUS_INVALID_INPUT,
                    ORUS_JIT_IR_OP_U32_TO_F64, ORUS_JIT_VALUE_U32,
                    (uint32_t)offset);
            }
            uint16_t dst = chunk->code[offset + 1u];
            uint16_t src = chunk->code[offset + 2u];
            uint16_t unused = chunk->code[offset + 3u];
            (void)unused;
            OrusJitValueKind src_kind = ORUS_JIT_GET_KIND(src);
            if (src_kind != ORUS_JIT_VALUE_U32 &&
                src_kind != ORUS_JIT_VALUE_BOXED) {
                return make_translation_result(
                    ORUS_JIT_TRANSLATE_STATUS_UNSUPPORTED_VALUE_KIND,
                    ORUS_JIT_IR_OP_U32_TO_F64, src_kind, (uint32_t)offset);
            }
            ORUS_JIT_ENSURE_ROLLOUT(ORUS_JIT_VALUE_U32,
                                    ORUS_JIT_IR_OP_U32_TO_F64, offset);
            ORUS_JIT_ENSURE_ROLLOUT(ORUS_JIT_VALUE_F64,
                                    ORUS_JIT_IR_OP_U32_TO_F64, offset);
            OrusJitIRInstruction* inst = orus_jit_ir_program_append(program);
            if (!inst) {
                return make_translation_result(
                    ORUS_JIT_TRANSLATE_STATUS_OUT_OF_MEMORY,
                    ORUS_JIT_IR_OP_U32_TO_F64, ORUS_JIT_VALUE_F64,
                    (uint32_t)offset);
            }
            inst->opcode = ORUS_JIT_IR_OP_U32_TO_F64;
            inst->value_kind = ORUS_JIT_VALUE_F64;
            inst->bytecode_offset = (uint32_t)offset;
            inst->operands.unary.dst_reg = dst;
            inst->operands.unary.src_reg = src;
            ORUS_JIT_SET_KIND(dst, ORUS_JIT_VALUE_F64, inst);
            ORUS_JIT_SPECIALIZATION_INVALIDATE_REG(dst);
            offset += 4u;
            if (++instructions_since_safepoint >= safepoint_interval) {
                INSERT_SAFEPOINT((uint32_t)offset);
            }
            continue;
        }

        if (opcode == OP_F64_TO_I32_R) {
            if (offset + 3u >= (size_t)chunk->count) {
                return make_translation_result(
                    ORUS_JIT_TRANSLATE_STATUS_INVALID_INPUT,
                    ORUS_JIT_IR_OP_F64_TO_I32, ORUS_JIT_VALUE_F64,
                    (uint32_t)offset);
            }
            uint16_t dst = chunk->code[offset + 1u];
            uint16_t src = chunk->code[offset + 2u];
            uint16_t unused = chunk->code[offset + 3u];
            (void)unused;
            OrusJitValueKind src_kind = ORUS_JIT_GET_KIND(src);
            if (src_kind != ORUS_JIT_VALUE_F64 &&
                src_kind != ORUS_JIT_VALUE_BOXED) {
                return make_translation_result(
                    ORUS_JIT_TRANSLATE_STATUS_UNSUPPORTED_VALUE_KIND,
                    ORUS_JIT_IR_OP_F64_TO_I32, src_kind, (uint32_t)offset);
            }
            ORUS_JIT_ENSURE_ROLLOUT(ORUS_JIT_VALUE_F64,
                                    ORUS_JIT_IR_OP_F64_TO_I32, offset);
            OrusJitIRInstruction* inst = orus_jit_ir_program_append(program);
            if (!inst) {
                return make_translation_result(
                    ORUS_JIT_TRANSLATE_STATUS_OUT_OF_MEMORY,
                    ORUS_JIT_IR_OP_F64_TO_I32, ORUS_JIT_VALUE_I32,
                    (uint32_t)offset);
            }
            inst->opcode = ORUS_JIT_IR_OP_F64_TO_I32;
            inst->value_kind = ORUS_JIT_VALUE_I32;
            inst->bytecode_offset = (uint32_t)offset;
            inst->operands.unary.dst_reg = dst;
            inst->operands.unary.src_reg = src;
            ORUS_JIT_SET_KIND(dst, ORUS_JIT_VALUE_I32, inst);
            ORUS_JIT_SPECIALIZATION_INVALIDATE_REG(dst);
            offset += 4u;
            if (++instructions_since_safepoint >= safepoint_interval) {
                INSERT_SAFEPOINT((uint32_t)offset);
            }
            continue;
        }

        if (opcode == OP_F64_TO_I64_R) {
            if (offset + 3u >= (size_t)chunk->count) {
                return make_translation_result(
                    ORUS_JIT_TRANSLATE_STATUS_INVALID_INPUT,
                    ORUS_JIT_IR_OP_F64_TO_I64, ORUS_JIT_VALUE_F64,
                    (uint32_t)offset);
            }
            uint16_t dst = chunk->code[offset + 1u];
            uint16_t src = chunk->code[offset + 2u];
            uint16_t unused = chunk->code[offset + 3u];
            (void)unused;
            OrusJitValueKind src_kind = ORUS_JIT_GET_KIND(src);
            if (src_kind != ORUS_JIT_VALUE_F64 &&
                src_kind != ORUS_JIT_VALUE_BOXED) {
                return make_translation_result(
                    ORUS_JIT_TRANSLATE_STATUS_UNSUPPORTED_VALUE_KIND,
                    ORUS_JIT_IR_OP_F64_TO_I64, src_kind, (uint32_t)offset);
            }
            ORUS_JIT_ENSURE_ROLLOUT(ORUS_JIT_VALUE_F64,
                                    ORUS_JIT_IR_OP_F64_TO_I64, offset);
            OrusJitIRInstruction* inst = orus_jit_ir_program_append(program);
            if (!inst) {
                return make_translation_result(
                    ORUS_JIT_TRANSLATE_STATUS_OUT_OF_MEMORY,
                    ORUS_JIT_IR_OP_F64_TO_I64, ORUS_JIT_VALUE_I64,
                    (uint32_t)offset);
            }
            inst->opcode = ORUS_JIT_IR_OP_F64_TO_I64;
            inst->value_kind = ORUS_JIT_VALUE_I64;
            inst->bytecode_offset = (uint32_t)offset;
            inst->operands.unary.dst_reg = dst;
            inst->operands.unary.src_reg = src;
            ORUS_JIT_SET_KIND(dst, ORUS_JIT_VALUE_I64, inst);
            ORUS_JIT_SPECIALIZATION_INVALIDATE_REG(dst);
            offset += 4u;
            if (++instructions_since_safepoint >= safepoint_interval) {
                INSERT_SAFEPOINT((uint32_t)offset);
            }
            continue;
        }

        if (opcode == OP_F64_TO_U32_R) {
            if (offset + 3u >= (size_t)chunk->count) {
                return make_translation_result(
                    ORUS_JIT_TRANSLATE_STATUS_INVALID_INPUT,
                    ORUS_JIT_IR_OP_F64_TO_U32, ORUS_JIT_VALUE_F64,
                    (uint32_t)offset);
            }
            uint16_t dst = chunk->code[offset + 1u];
            uint16_t src = chunk->code[offset + 2u];
            uint16_t unused = chunk->code[offset + 3u];
            (void)unused;
            OrusJitValueKind src_kind = ORUS_JIT_GET_KIND(src);
            if (src_kind != ORUS_JIT_VALUE_F64 &&
                src_kind != ORUS_JIT_VALUE_BOXED) {
                return make_translation_result(
                    ORUS_JIT_TRANSLATE_STATUS_UNSUPPORTED_VALUE_KIND,
                    ORUS_JIT_IR_OP_F64_TO_U32, src_kind, (uint32_t)offset);
            }
            ORUS_JIT_ENSURE_ROLLOUT(ORUS_JIT_VALUE_F64,
                                    ORUS_JIT_IR_OP_F64_TO_U32, offset);
            ORUS_JIT_ENSURE_ROLLOUT(ORUS_JIT_VALUE_U32,
                                    ORUS_JIT_IR_OP_F64_TO_U32, offset);
            OrusJitIRInstruction* inst = orus_jit_ir_program_append(program);
            if (!inst) {
                return make_translation_result(
                    ORUS_JIT_TRANSLATE_STATUS_OUT_OF_MEMORY,
                    ORUS_JIT_IR_OP_F64_TO_U32, ORUS_JIT_VALUE_U32,
                    (uint32_t)offset);
            }
            inst->opcode = ORUS_JIT_IR_OP_F64_TO_U32;
            inst->value_kind = ORUS_JIT_VALUE_U32;
            inst->bytecode_offset = (uint32_t)offset;
            inst->operands.unary.dst_reg = dst;
            inst->operands.unary.src_reg = src;
            ORUS_JIT_SET_KIND(dst, ORUS_JIT_VALUE_U32, inst);
            ORUS_JIT_SPECIALIZATION_INVALIDATE_REG(dst);
            offset += 4u;
            if (++instructions_since_safepoint >= safepoint_interval) {
                INSERT_SAFEPOINT((uint32_t)offset);
            }
            continue;
        }

        if (opcode == OP_I32_TO_U32_R) {
            if (offset + 3u >= (size_t)chunk->count) {
                return make_translation_result(
                    ORUS_JIT_TRANSLATE_STATUS_INVALID_INPUT,
                    ORUS_JIT_IR_OP_I32_TO_U32, ORUS_JIT_VALUE_I32,
                    (uint32_t)offset);
            }
            uint16_t dst = chunk->code[offset + 1u];
            uint16_t src = chunk->code[offset + 2u];
            uint16_t unused = chunk->code[offset + 3u];
            (void)unused;
            OrusJitValueKind src_kind = ORUS_JIT_GET_KIND(src);
            if (src_kind != ORUS_JIT_VALUE_I32 &&
                src_kind != ORUS_JIT_VALUE_BOXED) {
                return make_translation_result(
                    ORUS_JIT_TRANSLATE_STATUS_UNSUPPORTED_VALUE_KIND,
                    ORUS_JIT_IR_OP_I32_TO_U32, src_kind, (uint32_t)offset);
            }
            ORUS_JIT_ENSURE_ROLLOUT(ORUS_JIT_VALUE_U32,
                                    ORUS_JIT_IR_OP_I32_TO_U32, offset);
            OrusJitIRInstruction* inst = orus_jit_ir_program_append(program);
            if (!inst) {
                return make_translation_result(
                    ORUS_JIT_TRANSLATE_STATUS_OUT_OF_MEMORY,
                    ORUS_JIT_IR_OP_I32_TO_U32, ORUS_JIT_VALUE_U32,
                    (uint32_t)offset);
            }
            inst->opcode = ORUS_JIT_IR_OP_I32_TO_U32;
            inst->value_kind = ORUS_JIT_VALUE_U32;
            inst->bytecode_offset = (uint32_t)offset;
            inst->operands.unary.dst_reg = dst;
            inst->operands.unary.src_reg = src;
            ORUS_JIT_SET_KIND(dst, ORUS_JIT_VALUE_U32, inst);
            ORUS_JIT_SPECIALIZATION_INVALIDATE_REG(dst);
            offset += 4u;
            if (++instructions_since_safepoint >= safepoint_interval) {
                INSERT_SAFEPOINT((uint32_t)offset);
            }
            continue;
        }

        if (opcode == OP_I64_TO_U32_R) {
            if (offset + 3u >= (size_t)chunk->count) {
                return make_translation_result(
                    ORUS_JIT_TRANSLATE_STATUS_INVALID_INPUT,
                    ORUS_JIT_IR_OP_I64_TO_U32, ORUS_JIT_VALUE_I64,
                    (uint32_t)offset);
            }
            uint16_t dst = chunk->code[offset + 1u];
            uint16_t src = chunk->code[offset + 2u];
            uint16_t unused = chunk->code[offset + 3u];
            (void)unused;
            OrusJitValueKind src_kind = ORUS_JIT_GET_KIND(src);
            if (src_kind != ORUS_JIT_VALUE_I64 &&
                src_kind != ORUS_JIT_VALUE_BOXED) {
                return make_translation_result(
                    ORUS_JIT_TRANSLATE_STATUS_UNSUPPORTED_VALUE_KIND,
                    ORUS_JIT_IR_OP_I64_TO_U32, src_kind, (uint32_t)offset);
            }
            ORUS_JIT_ENSURE_ROLLOUT(ORUS_JIT_VALUE_U32,
                                    ORUS_JIT_IR_OP_I64_TO_U32, offset);
            OrusJitIRInstruction* inst = orus_jit_ir_program_append(program);
            if (!inst) {
                return make_translation_result(
                    ORUS_JIT_TRANSLATE_STATUS_OUT_OF_MEMORY,
                    ORUS_JIT_IR_OP_I64_TO_U32, ORUS_JIT_VALUE_U32,
                    (uint32_t)offset);
            }
            inst->opcode = ORUS_JIT_IR_OP_I64_TO_U32;
            inst->value_kind = ORUS_JIT_VALUE_U32;
            inst->bytecode_offset = (uint32_t)offset;
            inst->operands.unary.dst_reg = dst;
            inst->operands.unary.src_reg = src;
            ORUS_JIT_SET_KIND(dst, ORUS_JIT_VALUE_U32, inst);
            ORUS_JIT_SPECIALIZATION_INVALIDATE_REG(dst);
            offset += 4u;
            if (++instructions_since_safepoint >= safepoint_interval) {
                INSERT_SAFEPOINT((uint32_t)offset);
            }
            continue;
        }

        if (opcode == OP_I32_TO_U64_R) {
            if (offset + 3u >= (size_t)chunk->count) {
                return make_translation_result(
                    ORUS_JIT_TRANSLATE_STATUS_INVALID_INPUT,
                    ORUS_JIT_IR_OP_I32_TO_U64, ORUS_JIT_VALUE_I32,
                    (uint32_t)offset);
            }
            uint16_t dst = chunk->code[offset + 1u];
            uint16_t src = chunk->code[offset + 2u];
            uint16_t unused = chunk->code[offset + 3u];
            (void)unused;
            OrusJitValueKind src_kind = ORUS_JIT_GET_KIND(src);
            if (src_kind != ORUS_JIT_VALUE_I32 &&
                src_kind != ORUS_JIT_VALUE_BOXED) {
                return make_translation_result(
                    ORUS_JIT_TRANSLATE_STATUS_UNSUPPORTED_VALUE_KIND,
                    ORUS_JIT_IR_OP_I32_TO_U64, src_kind, (uint32_t)offset);
            }
            ORUS_JIT_ENSURE_ROLLOUT(ORUS_JIT_VALUE_U64,
                                    ORUS_JIT_IR_OP_I32_TO_U64, offset);
            OrusJitIRInstruction* inst = orus_jit_ir_program_append(program);
            if (!inst) {
                return make_translation_result(
                    ORUS_JIT_TRANSLATE_STATUS_OUT_OF_MEMORY,
                    ORUS_JIT_IR_OP_I32_TO_U64, ORUS_JIT_VALUE_U64,
                    (uint32_t)offset);
            }
            inst->opcode = ORUS_JIT_IR_OP_I32_TO_U64;
            inst->value_kind = ORUS_JIT_VALUE_U64;
            inst->bytecode_offset = (uint32_t)offset;
            inst->operands.unary.dst_reg = dst;
            inst->operands.unary.src_reg = src;
            ORUS_JIT_SET_KIND(dst, ORUS_JIT_VALUE_U64, inst);
            ORUS_JIT_SPECIALIZATION_INVALIDATE_REG(dst);
            offset += 4u;
            if (++instructions_since_safepoint >= safepoint_interval) {
                INSERT_SAFEPOINT((uint32_t)offset);
            }
            continue;
        }

        if (opcode == OP_I64_TO_U64_R) {
            if (offset + 3u >= (size_t)chunk->count) {
                return make_translation_result(
                    ORUS_JIT_TRANSLATE_STATUS_INVALID_INPUT,
                    ORUS_JIT_IR_OP_I64_TO_U64, ORUS_JIT_VALUE_I64,
                    (uint32_t)offset);
            }
            uint16_t dst = chunk->code[offset + 1u];
            uint16_t src = chunk->code[offset + 2u];
            uint16_t unused = chunk->code[offset + 3u];
            (void)unused;
            OrusJitValueKind src_kind = ORUS_JIT_GET_KIND(src);
            if (src_kind != ORUS_JIT_VALUE_I64 &&
                src_kind != ORUS_JIT_VALUE_BOXED) {
                return make_translation_result(
                    ORUS_JIT_TRANSLATE_STATUS_UNSUPPORTED_VALUE_KIND,
                    ORUS_JIT_IR_OP_I64_TO_U64, src_kind, (uint32_t)offset);
            }
            ORUS_JIT_ENSURE_ROLLOUT(ORUS_JIT_VALUE_U64,
                                    ORUS_JIT_IR_OP_I64_TO_U64, offset);
            OrusJitIRInstruction* inst = orus_jit_ir_program_append(program);
            if (!inst) {
                return make_translation_result(
                    ORUS_JIT_TRANSLATE_STATUS_OUT_OF_MEMORY,
                    ORUS_JIT_IR_OP_I64_TO_U64, ORUS_JIT_VALUE_U64,
                    (uint32_t)offset);
            }
            inst->opcode = ORUS_JIT_IR_OP_I64_TO_U64;
            inst->value_kind = ORUS_JIT_VALUE_U64;
            inst->bytecode_offset = (uint32_t)offset;
            inst->operands.unary.dst_reg = dst;
            inst->operands.unary.src_reg = src;
            ORUS_JIT_SET_KIND(dst, ORUS_JIT_VALUE_U64, inst);
            ORUS_JIT_SPECIALIZATION_INVALIDATE_REG(dst);
            offset += 4u;
            if (++instructions_since_safepoint >= safepoint_interval) {
                INSERT_SAFEPOINT((uint32_t)offset);
            }
            continue;
        }

        if (opcode == OP_U64_TO_I32_R) {
            if (offset + 3u >= (size_t)chunk->count) {
                return make_translation_result(
                    ORUS_JIT_TRANSLATE_STATUS_INVALID_INPUT,
                    ORUS_JIT_IR_OP_U64_TO_I32, ORUS_JIT_VALUE_U64,
                    (uint32_t)offset);
            }
            uint16_t dst = chunk->code[offset + 1u];
            uint16_t src = chunk->code[offset + 2u];
            uint16_t unused = chunk->code[offset + 3u];
            (void)unused;
            OrusJitValueKind src_kind = ORUS_JIT_GET_KIND(src);
            if (src_kind != ORUS_JIT_VALUE_U64 &&
                src_kind != ORUS_JIT_VALUE_BOXED) {
                return make_translation_result(
                    ORUS_JIT_TRANSLATE_STATUS_UNSUPPORTED_VALUE_KIND,
                    ORUS_JIT_IR_OP_U64_TO_I32, src_kind, (uint32_t)offset);
            }
            ORUS_JIT_ENSURE_ROLLOUT(ORUS_JIT_VALUE_U64,
                                    ORUS_JIT_IR_OP_U64_TO_I32, offset);
            OrusJitIRInstruction* inst = orus_jit_ir_program_append(program);
            if (!inst) {
                return make_translation_result(
                    ORUS_JIT_TRANSLATE_STATUS_OUT_OF_MEMORY,
                    ORUS_JIT_IR_OP_U64_TO_I32, ORUS_JIT_VALUE_I32,
                    (uint32_t)offset);
            }
            inst->opcode = ORUS_JIT_IR_OP_U64_TO_I32;
            inst->value_kind = ORUS_JIT_VALUE_I32;
            inst->bytecode_offset = (uint32_t)offset;
            inst->operands.unary.dst_reg = dst;
            inst->operands.unary.src_reg = src;
            ORUS_JIT_SET_KIND(dst, ORUS_JIT_VALUE_I32, inst);
            ORUS_JIT_SPECIALIZATION_INVALIDATE_REG(dst);
            offset += 4u;
            if (++instructions_since_safepoint >= safepoint_interval) {
                INSERT_SAFEPOINT((uint32_t)offset);
            }
            continue;
        }

        if (opcode == OP_U64_TO_I64_R) {
            if (offset + 3u >= (size_t)chunk->count) {
                return make_translation_result(
                    ORUS_JIT_TRANSLATE_STATUS_INVALID_INPUT,
                    ORUS_JIT_IR_OP_U64_TO_I64, ORUS_JIT_VALUE_U64,
                    (uint32_t)offset);
            }
            uint16_t dst = chunk->code[offset + 1u];
            uint16_t src = chunk->code[offset + 2u];
            uint16_t unused = chunk->code[offset + 3u];
            (void)unused;
            OrusJitValueKind src_kind = ORUS_JIT_GET_KIND(src);
            if (src_kind != ORUS_JIT_VALUE_U64 &&
                src_kind != ORUS_JIT_VALUE_BOXED) {
                return make_translation_result(
                    ORUS_JIT_TRANSLATE_STATUS_UNSUPPORTED_VALUE_KIND,
                    ORUS_JIT_IR_OP_U64_TO_I64, src_kind, (uint32_t)offset);
            }
            ORUS_JIT_ENSURE_ROLLOUT(ORUS_JIT_VALUE_U64,
                                    ORUS_JIT_IR_OP_U64_TO_I64, offset);
            OrusJitIRInstruction* inst = orus_jit_ir_program_append(program);
            if (!inst) {
                return make_translation_result(
                    ORUS_JIT_TRANSLATE_STATUS_OUT_OF_MEMORY,
                    ORUS_JIT_IR_OP_U64_TO_I64, ORUS_JIT_VALUE_I64,
                    (uint32_t)offset);
            }
            inst->opcode = ORUS_JIT_IR_OP_U64_TO_I64;
            inst->value_kind = ORUS_JIT_VALUE_I64;
            inst->bytecode_offset = (uint32_t)offset;
            inst->operands.unary.dst_reg = dst;
            inst->operands.unary.src_reg = src;
            ORUS_JIT_SET_KIND(dst, ORUS_JIT_VALUE_I64, inst);
            ORUS_JIT_SPECIALIZATION_INVALIDATE_REG(dst);
            offset += 4u;
            if (++instructions_since_safepoint >= safepoint_interval) {
                INSERT_SAFEPOINT((uint32_t)offset);
            }
            continue;
        }

        if (opcode == OP_U64_TO_U32_R) {
            if (offset + 3u >= (size_t)chunk->count) {
                return make_translation_result(
                    ORUS_JIT_TRANSLATE_STATUS_INVALID_INPUT,
                    ORUS_JIT_IR_OP_U64_TO_U32, ORUS_JIT_VALUE_U64,
                    (uint32_t)offset);
            }
            uint16_t dst = chunk->code[offset + 1u];
            uint16_t src = chunk->code[offset + 2u];
            uint16_t unused = chunk->code[offset + 3u];
            (void)unused;
            OrusJitValueKind src_kind = ORUS_JIT_GET_KIND(src);
            if (src_kind != ORUS_JIT_VALUE_U64 &&
                src_kind != ORUS_JIT_VALUE_BOXED) {
                return make_translation_result(
                    ORUS_JIT_TRANSLATE_STATUS_UNSUPPORTED_VALUE_KIND,
                    ORUS_JIT_IR_OP_U64_TO_U32, src_kind, (uint32_t)offset);
            }
            ORUS_JIT_ENSURE_ROLLOUT(ORUS_JIT_VALUE_U64,
                                    ORUS_JIT_IR_OP_U64_TO_U32, offset);
            ORUS_JIT_ENSURE_ROLLOUT(ORUS_JIT_VALUE_U32,
                                    ORUS_JIT_IR_OP_U64_TO_U32, offset);
            OrusJitIRInstruction* inst = orus_jit_ir_program_append(program);
            if (!inst) {
                return make_translation_result(
                    ORUS_JIT_TRANSLATE_STATUS_OUT_OF_MEMORY,
                    ORUS_JIT_IR_OP_U64_TO_U32, ORUS_JIT_VALUE_U32,
                    (uint32_t)offset);
            }
            inst->opcode = ORUS_JIT_IR_OP_U64_TO_U32;
            inst->value_kind = ORUS_JIT_VALUE_U32;
            inst->bytecode_offset = (uint32_t)offset;
            inst->operands.unary.dst_reg = dst;
            inst->operands.unary.src_reg = src;
            ORUS_JIT_SET_KIND(dst, ORUS_JIT_VALUE_U32, inst);
            ORUS_JIT_SPECIALIZATION_INVALIDATE_REG(dst);
            offset += 4u;
            if (++instructions_since_safepoint >= safepoint_interval) {
                INSERT_SAFEPOINT((uint32_t)offset);
            }
            continue;
        }

        if (opcode == OP_F64_TO_U64_R) {
            if (offset + 3u >= (size_t)chunk->count) {
                return make_translation_result(
                    ORUS_JIT_TRANSLATE_STATUS_INVALID_INPUT,
                    ORUS_JIT_IR_OP_F64_TO_U64, ORUS_JIT_VALUE_F64,
                    (uint32_t)offset);
            }
            uint16_t dst = chunk->code[offset + 1u];
            uint16_t src = chunk->code[offset + 2u];
            uint16_t unused = chunk->code[offset + 3u];
            (void)unused;
            OrusJitValueKind src_kind = ORUS_JIT_GET_KIND(src);
            if (src_kind != ORUS_JIT_VALUE_F64 &&
                src_kind != ORUS_JIT_VALUE_BOXED) {
                return make_translation_result(
                    ORUS_JIT_TRANSLATE_STATUS_UNSUPPORTED_VALUE_KIND,
                    ORUS_JIT_IR_OP_F64_TO_U64, src_kind, (uint32_t)offset);
            }
            ORUS_JIT_ENSURE_ROLLOUT(ORUS_JIT_VALUE_F64,
                                    ORUS_JIT_IR_OP_F64_TO_U64, offset);
            ORUS_JIT_ENSURE_ROLLOUT(ORUS_JIT_VALUE_U64,
                                    ORUS_JIT_IR_OP_F64_TO_U64, offset);
            OrusJitIRInstruction* inst = orus_jit_ir_program_append(program);
            if (!inst) {
                return make_translation_result(
                    ORUS_JIT_TRANSLATE_STATUS_OUT_OF_MEMORY,
                    ORUS_JIT_IR_OP_F64_TO_U64, ORUS_JIT_VALUE_U64,
                    (uint32_t)offset);
            }
            inst->opcode = ORUS_JIT_IR_OP_F64_TO_U64;
            inst->value_kind = ORUS_JIT_VALUE_U64;
            inst->bytecode_offset = (uint32_t)offset;
            inst->operands.unary.dst_reg = dst;
            inst->operands.unary.src_reg = src;
            ORUS_JIT_SET_KIND(dst, ORUS_JIT_VALUE_U64, inst);
            ORUS_JIT_SPECIALIZATION_INVALIDATE_REG(dst);
            offset += 4u;
            if (++instructions_since_safepoint >= safepoint_interval) {
                INSERT_SAFEPOINT((uint32_t)offset);
            }
            continue;
        }

        if (opcode == OP_U64_TO_F64_R) {
            if (offset + 3u >= (size_t)chunk->count) {
                return make_translation_result(
                    ORUS_JIT_TRANSLATE_STATUS_INVALID_INPUT,
                    ORUS_JIT_IR_OP_U64_TO_F64, ORUS_JIT_VALUE_U64,
                    (uint32_t)offset);
            }
            uint16_t dst = chunk->code[offset + 1u];
            uint16_t src = chunk->code[offset + 2u];
            uint16_t unused = chunk->code[offset + 3u];
            (void)unused;
            OrusJitValueKind src_kind = ORUS_JIT_GET_KIND(src);
            if (src_kind != ORUS_JIT_VALUE_U64 &&
                src_kind != ORUS_JIT_VALUE_BOXED) {
                return make_translation_result(
                    ORUS_JIT_TRANSLATE_STATUS_UNSUPPORTED_VALUE_KIND,
                    ORUS_JIT_IR_OP_U64_TO_F64, src_kind, (uint32_t)offset);
            }
            ORUS_JIT_ENSURE_ROLLOUT(ORUS_JIT_VALUE_U64,
                                    ORUS_JIT_IR_OP_U64_TO_F64, offset);
            ORUS_JIT_ENSURE_ROLLOUT(ORUS_JIT_VALUE_F64,
                                    ORUS_JIT_IR_OP_U64_TO_F64, offset);
            OrusJitIRInstruction* inst = orus_jit_ir_program_append(program);
            if (!inst) {
                return make_translation_result(
                    ORUS_JIT_TRANSLATE_STATUS_OUT_OF_MEMORY,
                    ORUS_JIT_IR_OP_U64_TO_F64, ORUS_JIT_VALUE_F64,
                    (uint32_t)offset);
            }
            inst->opcode = ORUS_JIT_IR_OP_U64_TO_F64;
            inst->value_kind = ORUS_JIT_VALUE_F64;
            inst->bytecode_offset = (uint32_t)offset;
            inst->operands.unary.dst_reg = dst;
            inst->operands.unary.src_reg = src;
            ORUS_JIT_SET_KIND(dst, ORUS_JIT_VALUE_F64, inst);
            ORUS_JIT_SPECIALIZATION_INVALIDATE_REG(dst);
            offset += 4u;
            if (++instructions_since_safepoint >= safepoint_interval) {
                INSERT_SAFEPOINT((uint32_t)offset);
            }
            continue;
        }

        if (opcode == OP_CONCAT_R) {
            if (offset + 3u >= (size_t)chunk->count) {
                return make_translation_result(
                    ORUS_JIT_TRANSLATE_STATUS_INVALID_INPUT,
                    ORUS_JIT_IR_OP_CONCAT_STRING, ORUS_JIT_VALUE_STRING,
                    (uint32_t)offset);
            }
            uint16_t dst = chunk->code[offset + 1u];
            uint16_t lhs = chunk->code[offset + 2u];
            uint16_t rhs = chunk->code[offset + 3u];
            OrusJitValueKind lhs_kind = ORUS_JIT_GET_KIND(lhs);
            OrusJitValueKind rhs_kind = ORUS_JIT_GET_KIND(rhs);
            if (lhs_kind != ORUS_JIT_VALUE_STRING ||
                rhs_kind != ORUS_JIT_VALUE_STRING) {
                return make_translation_result(
                    ORUS_JIT_TRANSLATE_STATUS_UNSUPPORTED_VALUE_KIND,
                    ORUS_JIT_IR_OP_CONCAT_STRING, lhs_kind, (uint32_t)offset);
            }
            ORUS_JIT_ENSURE_ROLLOUT(ORUS_JIT_VALUE_STRING,
                                    ORUS_JIT_IR_OP_CONCAT_STRING, offset);
            OrusJitIRInstruction* inst = orus_jit_ir_program_append(program);
            if (!inst) {
                return make_translation_result(
                    ORUS_JIT_TRANSLATE_STATUS_OUT_OF_MEMORY,
                    ORUS_JIT_IR_OP_CONCAT_STRING, ORUS_JIT_VALUE_STRING,
                    (uint32_t)offset);
            }
            inst->opcode = ORUS_JIT_IR_OP_CONCAT_STRING;
            inst->value_kind = ORUS_JIT_VALUE_STRING;
            inst->bytecode_offset = (uint32_t)offset;
            inst->operands.arithmetic.dst_reg = dst;
            inst->operands.arithmetic.lhs_reg = lhs;
            inst->operands.arithmetic.rhs_reg = rhs;
            ORUS_JIT_SET_KIND(dst, ORUS_JIT_VALUE_STRING, inst);
            ORUS_JIT_SPECIALIZATION_INVALIDATE_REG(dst);
            offset += 4u;
            if (++instructions_since_safepoint >= safepoint_interval) {
                INSERT_SAFEPOINT((uint32_t)offset);
            }
            continue;
        }

        if (opcode == OP_TYPE_OF_R) {
            if (offset + 2u >= (size_t)chunk->count) {
                return make_translation_result(
                    ORUS_JIT_TRANSLATE_STATUS_INVALID_INPUT,
                    ORUS_JIT_IR_OP_TYPE_OF, ORUS_JIT_VALUE_STRING,
                    (uint32_t)offset);
            }
            uint16_t dst = chunk->code[offset + 1u];
            uint16_t src = chunk->code[offset + 2u];
            ORUS_JIT_ENSURE_ROLLOUT(ORUS_JIT_VALUE_STRING,
                                    ORUS_JIT_IR_OP_TYPE_OF, offset);
            OrusJitIRInstruction* inst = orus_jit_ir_program_append(program);
            if (!inst) {
                return make_translation_result(
                    ORUS_JIT_TRANSLATE_STATUS_OUT_OF_MEMORY,
                    ORUS_JIT_IR_OP_TYPE_OF, ORUS_JIT_VALUE_STRING,
                    (uint32_t)offset);
            }
            inst->opcode = ORUS_JIT_IR_OP_TYPE_OF;
            inst->value_kind = ORUS_JIT_VALUE_STRING;
            inst->bytecode_offset = (uint32_t)offset;
            inst->operands.type_of.dst_reg = dst;
            inst->operands.type_of.value_reg = src;
            ORUS_JIT_SET_KIND(dst, ORUS_JIT_VALUE_STRING, inst);
            ORUS_JIT_SPECIALIZATION_INVALIDATE_REG(dst);
            offset += 3u;
            if (++instructions_since_safepoint >= safepoint_interval) {
                INSERT_SAFEPOINT((uint32_t)offset);
            }
            continue;
        }

        if (opcode == OP_IS_TYPE_R) {
            if (offset + 3u >= (size_t)chunk->count) {
                return make_translation_result(
                    ORUS_JIT_TRANSLATE_STATUS_INVALID_INPUT,
                    ORUS_JIT_IR_OP_IS_TYPE, ORUS_JIT_VALUE_BOOL,
                    (uint32_t)offset);
            }
            uint16_t dst = chunk->code[offset + 1u];
            uint16_t value_reg = chunk->code[offset + 2u];
            uint16_t type_reg = chunk->code[offset + 3u];
            OrusJitValueKind type_kind = ORUS_JIT_GET_KIND(type_reg);
            if (type_kind != ORUS_JIT_VALUE_STRING &&
                type_kind != ORUS_JIT_VALUE_BOXED) {
                return make_translation_result(
                    ORUS_JIT_TRANSLATE_STATUS_UNSUPPORTED_VALUE_KIND,
                    ORUS_JIT_IR_OP_IS_TYPE, type_kind, (uint32_t)offset);
            }
            ORUS_JIT_ENSURE_ROLLOUT(ORUS_JIT_VALUE_BOOL,
                                    ORUS_JIT_IR_OP_IS_TYPE, offset);
            OrusJitIRInstruction* inst = orus_jit_ir_program_append(program);
            if (!inst) {
                return make_translation_result(
                    ORUS_JIT_TRANSLATE_STATUS_OUT_OF_MEMORY,
                    ORUS_JIT_IR_OP_IS_TYPE, ORUS_JIT_VALUE_BOOL,
                    (uint32_t)offset);
            }
            inst->opcode = ORUS_JIT_IR_OP_IS_TYPE;
            inst->value_kind = ORUS_JIT_VALUE_BOOL;
            inst->bytecode_offset = (uint32_t)offset;
            inst->operands.is_type.dst_reg = dst;
            inst->operands.is_type.value_reg = value_reg;
            inst->operands.is_type.type_reg = type_reg;
            ORUS_JIT_SET_KIND(dst, ORUS_JIT_VALUE_BOOL, inst);
            ORUS_JIT_SPECIALIZATION_INVALIDATE_REG(dst);
            offset += 4u;
            if (++instructions_since_safepoint >= safepoint_interval) {
                INSERT_SAFEPOINT((uint32_t)offset);
            }
            continue;
        }

        if (opcode == OP_TO_STRING_R) {
            if (offset + 2u >= (size_t)chunk->count) {
                return make_translation_result(
                    ORUS_JIT_TRANSLATE_STATUS_INVALID_INPUT,
                    ORUS_JIT_IR_OP_TO_STRING, ORUS_JIT_VALUE_STRING,
                    (uint32_t)offset);
            }
            uint16_t dst = chunk->code[offset + 1u];
            uint16_t src = chunk->code[offset + 2u];
            ORUS_JIT_ENSURE_ROLLOUT(ORUS_JIT_VALUE_STRING,
                                    ORUS_JIT_IR_OP_TO_STRING, offset);
            OrusJitIRInstruction* inst = orus_jit_ir_program_append(program);
            if (!inst) {
                return make_translation_result(
                    ORUS_JIT_TRANSLATE_STATUS_OUT_OF_MEMORY,
                    ORUS_JIT_IR_OP_TO_STRING, ORUS_JIT_VALUE_STRING,
                    (uint32_t)offset);
            }
            inst->opcode = ORUS_JIT_IR_OP_TO_STRING;
            inst->value_kind = ORUS_JIT_VALUE_STRING;
            inst->bytecode_offset = (uint32_t)offset;
            inst->operands.unary.dst_reg = dst;
            inst->operands.unary.src_reg = src;
            ORUS_JIT_SET_KIND(dst, ORUS_JIT_VALUE_STRING, inst);
            ORUS_JIT_SPECIALIZATION_INVALIDATE_REG(dst);
            offset += 3u;
            if (++instructions_since_safepoint >= safepoint_interval) {
                INSERT_SAFEPOINT((uint32_t)offset);
            }
            continue;
        }


        if (opcode == OP_EQ_R || opcode == OP_NE_R) {
            if (offset + 3u >= (size_t)chunk->count) {
                return make_translation_result(
                    ORUS_JIT_TRANSLATE_STATUS_INVALID_INPUT,
                    ORUS_JIT_IR_OP_EQ_I32, ORUS_JIT_VALUE_BOOL,
                    (uint32_t)offset);
            }
            uint16_t dst = chunk->code[offset + 1u];
            uint16_t lhs = chunk->code[offset + 2u];
            uint16_t rhs = chunk->code[offset + 3u];
            OrusJitValueKind lhs_kind = ORUS_JIT_GET_KIND(lhs);
            OrusJitValueKind rhs_kind = ORUS_JIT_GET_KIND(rhs);
            if (lhs_kind == ORUS_JIT_VALUE_BOXED &&
                rhs_kind != ORUS_JIT_VALUE_BOXED) {
                lhs_kind = rhs_kind;
            }
            if (rhs_kind == ORUS_JIT_VALUE_BOXED &&
                lhs_kind != ORUS_JIT_VALUE_BOXED) {
                rhs_kind = lhs_kind;
            }
            if (lhs_kind != rhs_kind) {
                return make_translation_result(
                    ORUS_JIT_TRANSLATE_STATUS_UNSUPPORTED_VALUE_KIND,
                    ORUS_JIT_IR_OP_EQ_I32, lhs_kind, (uint32_t)offset);
            }
            OrusJitIROpcode cmp_opcode = ORUS_JIT_IR_OP_EQ_I32;
            switch (lhs_kind) {
                case ORUS_JIT_VALUE_I32:
                    cmp_opcode = (opcode == OP_EQ_R) ? ORUS_JIT_IR_OP_EQ_I32
                                                     : ORUS_JIT_IR_OP_NE_I32;
                    break;
                case ORUS_JIT_VALUE_I64:
                    cmp_opcode = (opcode == OP_EQ_R) ? ORUS_JIT_IR_OP_EQ_I64
                                                     : ORUS_JIT_IR_OP_NE_I64;
                    break;
                case ORUS_JIT_VALUE_U32:
                    cmp_opcode = (opcode == OP_EQ_R) ? ORUS_JIT_IR_OP_EQ_U32
                                                     : ORUS_JIT_IR_OP_NE_U32;
                    break;
                case ORUS_JIT_VALUE_U64:
                    cmp_opcode = (opcode == OP_EQ_R) ? ORUS_JIT_IR_OP_EQ_U64
                                                     : ORUS_JIT_IR_OP_NE_U64;
                    break;
                case ORUS_JIT_VALUE_F64:
                    cmp_opcode = (opcode == OP_EQ_R) ? ORUS_JIT_IR_OP_EQ_F64
                                                     : ORUS_JIT_IR_OP_NE_F64;
                    break;
                case ORUS_JIT_VALUE_BOOL:
                    cmp_opcode = (opcode == OP_EQ_R) ? ORUS_JIT_IR_OP_EQ_BOOL
                                                     : ORUS_JIT_IR_OP_NE_BOOL;
                    break;
                default:
                    return make_translation_result(
                        ORUS_JIT_TRANSLATE_STATUS_UNSUPPORTED_VALUE_KIND,
                        ORUS_JIT_IR_OP_EQ_I32, lhs_kind, (uint32_t)offset);
            }
            ORUS_JIT_ENSURE_ROLLOUT(lhs_kind, cmp_opcode, offset);
            OrusJitIRInstruction* inst = orus_jit_ir_program_append(program);
            if (!inst) {
                return make_translation_result(
                    ORUS_JIT_TRANSLATE_STATUS_OUT_OF_MEMORY, cmp_opcode,
                    ORUS_JIT_VALUE_BOOL, (uint32_t)offset);
            }
            inst->opcode = cmp_opcode;
            inst->value_kind = ORUS_JIT_VALUE_BOOL;
            inst->bytecode_offset = (uint32_t)offset;
            inst->operands.arithmetic.dst_reg = dst;
            inst->operands.arithmetic.lhs_reg = lhs;
            inst->operands.arithmetic.rhs_reg = rhs;
            ORUS_JIT_SET_KIND(dst, ORUS_JIT_VALUE_BOOL, inst);
            ORUS_JIT_SPECIALIZATION_INVALIDATE_REG(dst);
            offset += 4u;
            if (++instructions_since_safepoint >= safepoint_interval) {
                INSERT_SAFEPOINT((uint32_t)offset);
            }
            continue;
        }

        if (map_arithmetic_opcode(opcode, &ir_opcode, &kind)) {
            if (offset + 3u >= (size_t)chunk->count) {
                return make_translation_result(
                    ORUS_JIT_TRANSLATE_STATUS_INVALID_INPUT, ir_opcode, kind,
                    (uint32_t)offset);
            }
            uint16_t dst = chunk->code[offset + 1u];
            uint16_t lhs = chunk->code[offset + 2u];
            uint16_t rhs = chunk->code[offset + 3u];
            OrusJitValueKind lhs_kind_tracked = ORUS_JIT_GET_KIND(lhs);
            if (lhs_kind_tracked != kind) {
                if (lhs_kind_tracked == ORUS_JIT_VALUE_BOXED && lhs < REGISTER_COUNT &&
                    (register_writers[lhs] == NULL ||
                     register_writers[lhs]->opcode == ORUS_JIT_IR_OP_CALL_NATIVE)) {
                    ORUS_JIT_SET_KIND(lhs, kind);
                    lhs_kind_tracked = kind;
                } else if (!orus_jit_try_promote_register(&promotion_ctx, lhs,
                                                          kind)) {
                    return make_translation_result(
                        ORUS_JIT_TRANSLATE_STATUS_UNSUPPORTED_VALUE_KIND,
                        ir_opcode, lhs_kind_tracked, (uint32_t)offset);
                } else {
                    lhs_kind_tracked = ORUS_JIT_GET_KIND(lhs);
                }
            }
            OrusJitValueKind rhs_kind_tracked = ORUS_JIT_GET_KIND(rhs);
            if (rhs_kind_tracked != kind) {
                if (rhs_kind_tracked == ORUS_JIT_VALUE_BOXED && rhs < REGISTER_COUNT &&
                    (register_writers[rhs] == NULL ||
                     register_writers[rhs]->opcode == ORUS_JIT_IR_OP_CALL_NATIVE)) {
                    ORUS_JIT_SET_KIND(rhs, kind);
                    rhs_kind_tracked = kind;
                } else if (!orus_jit_try_promote_register(&promotion_ctx, rhs,
                                                          kind)) {
                    return make_translation_result(
                        ORUS_JIT_TRANSLATE_STATUS_UNSUPPORTED_VALUE_KIND,
                        ir_opcode, rhs_kind_tracked, (uint32_t)offset);
                } else {
                    rhs_kind_tracked = ORUS_JIT_GET_KIND(rhs);
                }
            }
            ORUS_JIT_ENSURE_ROLLOUT(kind, ir_opcode, offset);
            OrusJitIRInstruction* inst = orus_jit_ir_program_append(program);
            if (!inst) {
                return make_translation_result(
                    ORUS_JIT_TRANSLATE_STATUS_OUT_OF_MEMORY, ir_opcode, kind,
                    (uint32_t)offset);
            }
            inst->opcode = ir_opcode;
            inst->value_kind = kind;
            inst->bytecode_offset = (uint32_t)offset;
            inst->operands.arithmetic.dst_reg = dst;
            inst->operands.arithmetic.lhs_reg = lhs;
            inst->operands.arithmetic.rhs_reg = rhs;
            ORUS_JIT_SET_KIND(dst, kind, inst);
            if (specialization_enabled) {
                if (!orus_jit_specialization_try_fold_arithmetic(&specialization_state, inst)) {
                    orus_jit_specialization_invalidate(&specialization_state, dst);
                }
            }
            offset += 4u;
            if (++instructions_since_safepoint >= safepoint_interval) {
                INSERT_SAFEPOINT((uint32_t)offset);
            }
            continue;
        }

        if (map_comparison_opcode(opcode, &ir_opcode, &kind)) {
            if (offset + 3u >= (size_t)chunk->count) {
                return make_translation_result(
                    ORUS_JIT_TRANSLATE_STATUS_INVALID_INPUT, ir_opcode, kind,
                    (uint32_t)offset);
            }
            uint16_t dst = chunk->code[offset + 1u];
            uint16_t lhs = chunk->code[offset + 2u];
            uint16_t rhs = chunk->code[offset + 3u];
            OrusJitValueKind expected_kind = ORUS_JIT_VALUE_BOXED;
            switch (ir_opcode) {
                case ORUS_JIT_IR_OP_LT_I32:
                case ORUS_JIT_IR_OP_LE_I32:
                case ORUS_JIT_IR_OP_GT_I32:
                case ORUS_JIT_IR_OP_GE_I32:
                    expected_kind = ORUS_JIT_VALUE_I32;
                    break;
                case ORUS_JIT_IR_OP_LT_I64:
                case ORUS_JIT_IR_OP_LE_I64:
                case ORUS_JIT_IR_OP_GT_I64:
                case ORUS_JIT_IR_OP_GE_I64:
                    expected_kind = ORUS_JIT_VALUE_I64;
                    break;
                case ORUS_JIT_IR_OP_LT_U32:
                case ORUS_JIT_IR_OP_LE_U32:
                case ORUS_JIT_IR_OP_GT_U32:
                case ORUS_JIT_IR_OP_GE_U32:
                    expected_kind = ORUS_JIT_VALUE_U32;
                    break;
                case ORUS_JIT_IR_OP_LT_U64:
                case ORUS_JIT_IR_OP_LE_U64:
                case ORUS_JIT_IR_OP_GT_U64:
                case ORUS_JIT_IR_OP_GE_U64:
                    expected_kind = ORUS_JIT_VALUE_U64;
                    break;
                case ORUS_JIT_IR_OP_LT_F64:
                case ORUS_JIT_IR_OP_LE_F64:
                case ORUS_JIT_IR_OP_GT_F64:
                case ORUS_JIT_IR_OP_GE_F64:
                    expected_kind = ORUS_JIT_VALUE_F64;
                    break;
                case ORUS_JIT_IR_OP_EQ_BOOL:
                case ORUS_JIT_IR_OP_NE_BOOL:
                    expected_kind = ORUS_JIT_VALUE_BOOL;
                    break;
                default:
                    break;
            }
            if (expected_kind != ORUS_JIT_VALUE_BOXED) {
                OrusJitValueKind lhs_kind_tracked = ORUS_JIT_GET_KIND(lhs);
                if (lhs_kind_tracked != expected_kind) {
                    if (lhs_kind_tracked == ORUS_JIT_VALUE_BOXED &&
                        lhs < REGISTER_COUNT &&
                        (register_writers[lhs] == NULL ||
                         register_writers[lhs]->opcode ==
                             ORUS_JIT_IR_OP_CALL_NATIVE)) {
                        ORUS_JIT_SET_KIND(lhs, expected_kind);
                        lhs_kind_tracked = expected_kind;
                    } else if (!orus_jit_try_promote_register(&promotion_ctx,
                                                              lhs,
                                                              expected_kind)) {
                        return make_translation_result(
                            ORUS_JIT_TRANSLATE_STATUS_UNSUPPORTED_VALUE_KIND,
                            ir_opcode, lhs_kind_tracked, (uint32_t)offset);
                    } else {
                        lhs_kind_tracked = ORUS_JIT_GET_KIND(lhs);
                    }
                }
                OrusJitValueKind rhs_kind_tracked = ORUS_JIT_GET_KIND(rhs);
                if (rhs_kind_tracked != expected_kind) {
                    if (rhs_kind_tracked == ORUS_JIT_VALUE_BOXED &&
                        rhs < REGISTER_COUNT &&
                        (register_writers[rhs] == NULL ||
                         register_writers[rhs]->opcode ==
                             ORUS_JIT_IR_OP_CALL_NATIVE)) {
                        ORUS_JIT_SET_KIND(rhs, expected_kind);
                        rhs_kind_tracked = expected_kind;
                    } else if (!orus_jit_try_promote_register(&promotion_ctx,
                                                              rhs,
                                                              expected_kind)) {
                        return make_translation_result(
                            ORUS_JIT_TRANSLATE_STATUS_UNSUPPORTED_VALUE_KIND,
                            ir_opcode, rhs_kind_tracked, (uint32_t)offset);
                    } else {
                        rhs_kind_tracked = ORUS_JIT_GET_KIND(rhs);
                    }
                }
            }
            ORUS_JIT_ENSURE_ROLLOUT(kind, ir_opcode, offset);
            OrusJitIRInstruction* inst = orus_jit_ir_program_append(program);
            if (!inst) {
                return make_translation_result(
                    ORUS_JIT_TRANSLATE_STATUS_OUT_OF_MEMORY, ir_opcode, kind,
                    (uint32_t)offset);
            }
            inst->opcode = ir_opcode;
            inst->value_kind = kind;
            inst->bytecode_offset = (uint32_t)offset;
            inst->operands.arithmetic.dst_reg = dst;
            inst->operands.arithmetic.lhs_reg = lhs;
            inst->operands.arithmetic.rhs_reg = rhs;
            ORUS_JIT_SET_KIND(dst, ORUS_JIT_VALUE_BOOL, inst);
            ORUS_JIT_SPECIALIZATION_INVALIDATE_REG(dst);
            offset += 4u;
            if (++instructions_since_safepoint >= safepoint_interval) {
                INSERT_SAFEPOINT((uint32_t)offset);
            }
            continue;
        }

        return make_translation_result(ORUS_JIT_TRANSLATE_STATUS_UNHANDLED_OPCODE,
                                       ir_opcode, kind, (uint32_t)offset);
    }

translation_done:
    program->loop_end_offset = (uint32_t)offset;
    if (specialization_enabled) {
        for (uint16_t reg = 0; reg < REGISTER_COUNT; ++reg) {
            if (!orus_jit_specialization_has_constant(&specialization_state, reg)) {
                continue;
            }
            OrusJitIRInstruction* def = specialization_state.defining_instruction[reg];
            if (def) {
                def->optimization_flags |= ORUS_JIT_IR_FLAG_LOOP_INVARIANT;
            }
        }
    }
#undef INSERT_SAFEPOINT
#undef ORUS_JIT_SPECIALIZATION_INVALIDATE_ALL
#undef ORUS_JIT_SPECIALIZATION_INVALIDATE_REG
    if (!saw_terminal) {
        OrusJitIRInstruction* inst = orus_jit_ir_program_append(program);
        if (!inst) {
            return make_translation_result(
                ORUS_JIT_TRANSLATE_STATUS_OUT_OF_MEMORY, ORUS_JIT_IR_OP_RETURN,
                ORUS_JIT_VALUE_I32, (uint32_t)offset);
        }
        inst->opcode = ORUS_JIT_IR_OP_RETURN;
        inst->bytecode_offset = (uint32_t)offset;
        saw_terminal = true;
    }

    if (!program->count || !saw_terminal) {
        return make_translation_result(ORUS_JIT_TRANSLATE_STATUS_INVALID_INPUT,
                                       ORUS_JIT_IR_OP_RETURN,
                                       ORUS_JIT_VALUE_I32, (uint32_t)offset);
    }

#undef ORUS_JIT_GET_KIND
#undef ORUS_JIT_SET_KIND
#undef ORUS_JIT_SET_KIND2
#undef ORUS_JIT_SET_KIND3
#undef ORUS_JIT_SET_KIND_SELECTOR
#undef ORUS_JIT_ENSURE_ROLLOUT

    return make_translation_result(ORUS_JIT_TRANSLATE_STATUS_OK,
                                   ORUS_JIT_IR_OP_RETURN, ORUS_JIT_VALUE_I32,
                                   (uint32_t)offset);
}

void queue_tier_up(VMState* vm_state, const HotPathSample* sample) {
    if (!vm_state || !sample) {
        return;
    }

    HotPathSample* record = &vm_state->profile[sample->loop];
    record->hit_count = 0;

    if (!vm_state->jit_enabled || !vm_state->jit_backend) {
        return;
    }

    if (vm_state->jit_loop_blocklist[sample->loop]) {
        return;
    }

    Function script_function = {0};
    Function* function = NULL;
    const Chunk* active_chunk = NULL;

    if (sample->func == UINT16_MAX) {
        if (!vm_state->chunk) {
            return;
        }
        script_function.start = 0;
        script_function.arity = 0;
        script_function.chunk = vm_state->chunk;
        script_function.specialized_chunk = NULL;
        script_function.deopt_stub_chunk = NULL;
        script_function.tier = FUNCTION_TIER_BASELINE;
        script_function.deopt_handler = NULL;
        script_function.specialization_hits = 0;
        script_function.debug_name = NULL;
        function = &script_function;
        active_chunk = vm_state->chunk;
    } else {
        if (sample->func >= (FunctionId)vm_state->functionCount) {
            return;
        }
        function = &vm_state->functions[sample->func];
        active_chunk = vm_select_function_chunk(function);
    }

    if (!active_chunk) {
        return;
    }

    JITEntry* cached = vm_jit_lookup_entry(sample->func, sample->loop);
    if (cached && cached->entry_point) {
        vm_state->jit_cache_hit_count++;
        vm_jit_enter_entry(vm_state, cached);
        return;
    }

    vm_state->jit_cache_miss_count++;

    OrusJitIRProgram program;
    orus_jit_ir_program_init(&program);

    bool translated = false;
    bool unsupported = false;
    bool attempted_translation = false;
    OrusJitTranslationResult translation = {
        .status = ORUS_JIT_TRANSLATE_STATUS_INVALID_INPUT,
        .opcode = ORUS_JIT_IR_OP_RETURN,
        .value_kind = ORUS_JIT_VALUE_I32,
        .bytecode_offset = 0u,
    };
    if (function) {
        translation = orus_jit_translate_linear_block(
            vm_state, function, active_chunk, sample, &program);
        translated = (translation.status == ORUS_JIT_TRANSLATE_STATUS_OK);
        unsupported = orus_jit_translation_status_is_unsupported(translation.status);
        attempted_translation = true;
    }

    if (!translated) {
        if (attempted_translation) {
            OrusJitTranslationFailureRecord failure_record = {
                .status = translation.status,
                .opcode = translation.opcode,
                .value_kind = translation.value_kind,
                .bytecode_offset = translation.bytecode_offset,
                .function_index = sample->func,
                .loop_index = sample->loop,
            };
            orus_jit_translation_failure_log_record(
                &vm_state->jit_translation_failures, &failure_record);
        }
        vm_state->jit_loop_blocklist[sample->loop] = true;
        if (unsupported) {
            JITDeoptTrigger trigger = {
                .function_index = sample->func,
                .loop_index = sample->loop,
                .generation = 0,
            };
            vm_jit_invalidate_entry(&trigger);
            if (program.instructions) {
                orus_jit_ir_program_reset(&program);
            }
            vm_jit_enter_entry(vm_state, &vm_state->jit_entry_stub);
            return;
        }
        if (!orus_jit_ir_program_reserve(&program, 1u)) {
            if (program.instructions) {
                orus_jit_ir_program_reset(&program);
            }
            vm_jit_enter_entry(vm_state, &vm_state->jit_entry_stub);
            return;
        }
        memset(&program.instructions[0], 0, sizeof(program.instructions[0]));
        program.count = 1u;
        program.instructions[0].opcode = ORUS_JIT_IR_OP_RETURN;
        program.source_chunk = (const struct Chunk*)active_chunk;
        program.function_index = sample->func;
        program.loop_index = sample->loop;
        program.loop_start_offset = 0;
        program.loop_end_offset = 0;
    } else {
        vm_state->jit_translation_success_count++;
        if (orus_jit_trace_ir_enabled()) {
            orus_jit_ir_dump_program(&program, stderr);
        }
    }

    JITEntry entry;
    memset(&entry, 0, sizeof(entry));

    JITBackendStatus status =
        orus_jit_backend_compile_ir(vm_state->jit_backend, &program, &entry);
    if (program.instructions) {
        orus_jit_ir_program_reset(&program);
    }
    if (status == JIT_BACKEND_UNSUPPORTED) {
        vm_state->jit_loop_blocklist[sample->loop] = true;
        JITDeoptTrigger trigger = {
            .function_index = sample->func,
            .loop_index = sample->loop,
            .generation = 0,
        };
        vm_jit_invalidate_entry(&trigger);
        vm_jit_enter_entry(vm_state, &vm_state->jit_entry_stub);
        return;
    }
    if (status != JIT_BACKEND_OK) {
        vm_jit_enter_entry(vm_state, &vm_state->jit_entry_stub);
        return;
    }

    uint64_t generation =
        vm_jit_install_entry(sample->func, sample->loop, &entry);
    if (generation == 0) {
        vm_jit_enter_entry(vm_state, &vm_state->jit_entry_stub);
        return;
    }

    /*
     * Even if we had to fall back to a minimal stub because the translator
     * failed, reaching this point means we successfully produced an entry and
     * installed it in the cache. From the VM's perspective a tier-up
     * compilation happened, so we must record it to avoid repeatedly
     * re-queueing the same loop and to make the profiler counters match the
     * observable behaviour expected by the tests.
     */
    vm_state->jit_compilation_count++;

    cached = vm_jit_lookup_entry(sample->func, sample->loop);
    if (cached && cached->entry_point) {
        vm_jit_enter_entry(vm_state, cached);
        return;
    }

    vm_jit_enter_entry(vm_state, &vm_state->jit_entry_stub);
}<|MERGE_RESOLUTION|>--- conflicted
+++ resolved
@@ -1303,7 +1303,6 @@
 
 static bool
 orus_jit_value_kind_is_boxed_like(OrusJitValueKind kind) {
-<<<<<<< HEAD
     switch (kind) {
         case ORUS_JIT_VALUE_STRING:
         case ORUS_JIT_VALUE_BOXED:
@@ -1311,9 +1310,6 @@
         default:
             return false;
     }
-=======
-    return kind == ORUS_JIT_VALUE_BOXED;
->>>>>>> 42c1af98
 }
 
 static bool
