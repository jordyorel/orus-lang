--- conflicted
+++ resolved
@@ -26,46 +26,6 @@
     return value;
 }
 
-<<<<<<< HEAD
-static inline int64_t read_i64_operand_typed_fast(uint16_t reg) {
-    int64_t value = 0;
-    bool ok = vm_try_read_i64_typed(reg, &value);
-    if (!ok) {
-        assert(ok && "Expected i64 typed register residency");
-#if defined(__GNUC__) || defined(__clang__)
-        __builtin_unreachable();
-#endif
-=======
-static inline int32_t read_i32_operand_typed_fast(uint16_t reg) {
-    int32_t value = 0;
-    bool ok = vm_try_read_i32_typed(reg, &value);
-    if (!ok) {
-        assert(ok && "Expected i32 typed register residency");
-#if defined(__GNUC__) || defined(__clang__)
-        __builtin_unreachable();
-#endif
-    }
-    return value;
-}
-
-static inline bool read_i64_operand(uint16_t reg, int64_t* out) {
-    if (vm_try_read_i64_typed(reg, out)) {
-        return true;
->>>>>>> 2e948ee4
-    }
-    return value;
-}
-
-<<<<<<< HEAD
-static inline uint32_t read_u32_operand_typed_fast(uint16_t reg) {
-    uint32_t value = 0;
-    bool ok = vm_try_read_u32_typed(reg, &value);
-    if (!ok) {
-        assert(ok && "Expected u32 typed register residency");
-#if defined(__GNUC__) || defined(__clang__)
-        __builtin_unreachable();
-#endif
-=======
 static inline int64_t read_i64_operand_typed_fast(uint16_t reg) {
     int64_t value = 0;
     bool ok = vm_try_read_i64_typed(reg, &value);
@@ -78,29 +38,6 @@
     return value;
 }
 
-static inline bool read_u32_operand(uint16_t reg, uint32_t* out) {
-    if (vm_try_read_u32_typed(reg, out)) {
-        return true;
-    }
-
-    Value boxed = vm_get_register_lazy(reg);
-    if (!IS_U32(boxed)) {
-        return false;
->>>>>>> 2e948ee4
-    }
-    return value;
-}
-
-<<<<<<< HEAD
-static inline uint64_t read_u64_operand_typed_fast(uint16_t reg) {
-    uint64_t value = 0;
-    bool ok = vm_try_read_u64_typed(reg, &value);
-    if (!ok) {
-        assert(ok && "Expected u64 typed register residency");
-#if defined(__GNUC__) || defined(__clang__)
-        __builtin_unreachable();
-#endif
-=======
 static inline uint32_t read_u32_operand_typed_fast(uint16_t reg) {
     uint32_t value = 0;
     bool ok = vm_try_read_u32_typed(reg, &value);
@@ -113,29 +50,6 @@
     return value;
 }
 
-static inline bool read_u64_operand(uint16_t reg, uint64_t* out) {
-    if (vm_try_read_u64_typed(reg, out)) {
-        return true;
-    }
-
-    Value boxed = vm_get_register_lazy(reg);
-    if (!IS_U64(boxed)) {
-        return false;
->>>>>>> 2e948ee4
-    }
-    return value;
-}
-
-<<<<<<< HEAD
-static inline double read_f64_operand_typed_fast(uint16_t reg) {
-    double value = 0.0;
-    bool ok = vm_try_read_f64_typed(reg, &value);
-    if (!ok) {
-        assert(ok && "Expected f64 typed register residency");
-#if defined(__GNUC__) || defined(__clang__)
-        __builtin_unreachable();
-#endif
-=======
 static inline uint64_t read_u64_operand_typed_fast(uint16_t reg) {
     uint64_t value = 0;
     bool ok = vm_try_read_u64_typed(reg, &value);
@@ -148,15 +62,14 @@
     return value;
 }
 
-static inline bool read_f64_operand(uint16_t reg, double* out) {
-    if (vm_try_read_f64_typed(reg, out)) {
-        return true;
-    }
-
-    Value boxed = vm_get_register_lazy(reg);
-    if (!IS_F64(boxed)) {
-        return false;
->>>>>>> 2e948ee4
+static inline double read_f64_operand_typed_fast(uint16_t reg) {
+    double value = 0.0;
+    bool ok = vm_try_read_f64_typed(reg, &value);
+    if (!ok) {
+        assert(ok && "Expected f64 typed register residency");
+#if defined(__GNUC__) || defined(__clang__)
+        __builtin_unreachable();
+#endif
     }
     return value;
 }
