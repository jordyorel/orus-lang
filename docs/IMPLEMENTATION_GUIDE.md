--- conflicted
+++ resolved
@@ -1737,11 +1737,9 @@
     OP_ARRAY_SLICE_R,      // dst, array, start, end
 
     // String operations
-<<<<<<< HEAD
     OP_STRING_GET_R,       // dst, string, index
-=======
     OP_STRING_INDEX_R,     // dst, string, index
->>>>>>> 2d758a29
+
     
     // Specialized operations
     OP_ARRAY_SUM_I32_R,    // dst, array (SIMD optimized)
@@ -1757,11 +1755,8 @@
 int index_reg = compile_expression(ctx, index_expr);
 int result_reg = mp_allocate_temp_register(ctx->allocator);
 
-<<<<<<< HEAD
-uint8_t opcode = container_kind == TYPE_STRING ? OP_STRING_GET_R : OP_ARRAY_GET_R;
-=======
 uint8_t opcode = container_kind == TYPE_STRING ? OP_STRING_INDEX_R : OP_ARRAY_GET_R;
->>>>>>> 2d758a29
+
 emit_byte_to_buffer(ctx->bytecode, opcode);
 emit_byte_to_buffer(ctx->bytecode, result_reg);
 emit_byte_to_buffer(ctx->bytecode, array_reg);
