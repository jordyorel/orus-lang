--- conflicted
+++ resolved
@@ -6,11 +6,8 @@
 ## Delivered Capabilities
 - End-to-end toolchain: lexer → parser → Hindley–Milner inference → optimising compiler → 256-register VM.
 - Language surface: functions, `mut` variables, control flow, pattern matching, arrays, strings, numeric + boolean types.
-<<<<<<< HEAD
-- Runtime now supports direct string indexing with bounds-checked `OP_STRING_GET_R` emission.
-=======
+
 - Runtime now supports direct string indexing with bounds-checked `OP_STRING_INDEX_R` emission.
->>>>>>> 2d758a29
 - Modules: `module` headers, `use` imports with visibility checks and aliasing.
 - Diagnostics today: scope validation and control-flow checks (rich formatter still pending).
 
