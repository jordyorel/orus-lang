--- conflicted
+++ resolved
@@ -142,7 +142,6 @@
     "expected_diagnostics": [
       {
         "category": "TYPE MISMATCH",
-<<<<<<< HEAD
         "title": "Type mismatch found",
         "message_contains": "expects 2 arguments but received 1 argument",
         "help_contains": "Try converting one value to match the other's type",
@@ -155,7 +154,6 @@
       "Function 'add' expects 2 arguments but received 1 argument",
       "help: Try converting one value to match the other's type, like `x as string` or `y as i32`.",
       "note: Orus keeps types separate to help prevent unexpected behavior and bugs.",
-=======
         "title": "Function call argument mismatch",
         "message_contains": "Not enough arguments for function call",
         "help_contains": "Add the missing arguments or remove the extras",
@@ -168,7 +166,6 @@
       "Not enough arguments for function call: expected 2 arguments but found 1.",
       "help: Add the missing arguments or remove the extras so the call matches the function definition.",
       "note: Orus checks function signatures strictly so calls must use the exact number of parameters.",
->>>>>>> 32509a09
       "Compilation failed for \"tests/error_reporting/function_argument_mismatch.orus\"."
     ]
   },
