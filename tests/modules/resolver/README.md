# Module resolver tests

This directory exercises the module resolution pipeline.

<<<<<<< HEAD
The current resolver scenarios focus on search-path behavior while the standard
library is being rebuilt. Additional fixtures will return once new `std/`
modules exist.

=======
>>>>>>> 7955f585
* `oruspath_override.orus` demonstrates overriding the search roots with the
  `ORUSPATH` environment variable to locate custom modules:

```sh
ORUSPATH=tests/modules/resolver/lib ./orus tests/modules/resolver/oruspath_override.orus
```<|MERGE_RESOLUTION|>--- conflicted
+++ resolved
@@ -2,13 +2,10 @@
 
 This directory exercises the module resolution pipeline.
 
-<<<<<<< HEAD
 The current resolver scenarios focus on search-path behavior while the standard
 library is being rebuilt. Additional fixtures will return once new `std/`
 modules exist.
 
-=======
->>>>>>> 7955f585
 * `oruspath_override.orus` demonstrates overriding the search roots with the
   `ORUSPATH` environment variable to locate custom modules:
 
