<<<<<<< HEAD
pub ZERO: i32 = 0
=======
pub ZERO:i32 := 0
>>>>>>> 02c5dc90

pub fn add(a: i32, b: i32) -> i32:
    return a + b

pub fn sum_three(a: i32, b: i32, c: i32) -> i32:
    return add(add(a, b), c)<|MERGE_RESOLUTION|>--- conflicted
+++ resolved
@@ -1,8 +1,4 @@
-<<<<<<< HEAD
-pub ZERO: i32 = 0
-=======
 pub ZERO:i32 := 0
->>>>>>> 02c5dc90
 
 pub fn add(a: i32, b: i32) -> i32:
     return a + b
