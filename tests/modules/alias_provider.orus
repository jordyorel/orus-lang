<<<<<<< HEAD
pub OFFSET: i32 = 7
=======
pub OFFSET:i32 := 7
>>>>>>> 02c5dc90

pub fn add_offset(value: i32) -> i32:
    value + OFFSET<|MERGE_RESOLUTION|>--- conflicted
+++ resolved
@@ -1,8 +1,4 @@
-<<<<<<< HEAD
-pub OFFSET: i32 = 7
-=======
 pub OFFSET:i32 := 7
->>>>>>> 02c5dc90
 
 pub fn add_offset(value: i32) -> i32:
     value + OFFSET