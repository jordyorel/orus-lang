pub struct Point:
    x: i32
    y: i32

pub fn origin() -> Point:
    return Point{ x: 0, y: 0 }

<<<<<<< HEAD
pub mut SCALE: i32 = 100
=======
pub SCALE:i32 := 100
>>>>>>> 02c5dc90

pub fn translate(dx: i32, dy: i32) -> Point:
    base = origin()
    return Point{ x: base.x + dx, y: base.y + dy }<|MERGE_RESOLUTION|>--- conflicted
+++ resolved
@@ -5,11 +5,7 @@
 pub fn origin() -> Point:
     return Point{ x: 0, y: 0 }
 
-<<<<<<< HEAD
-pub mut SCALE: i32 = 100
-=======
 pub SCALE:i32 := 100
->>>>>>> 02c5dc90
 
 pub fn translate(dx: i32, dy: i32) -> Point:
     base = origin()
