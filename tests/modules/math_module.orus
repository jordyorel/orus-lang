--- conflicted
+++ resolved
@@ -1,8 +1,4 @@
-<<<<<<< HEAD
-pub PI: i32 = 314
-=======
 pub PI:i32 := 314
->>>>>>> 02c5dc90
 
 pub fn double(value):
     return value * 2
