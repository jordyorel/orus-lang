// The `pub` modifier is limited to module scope. Using it inside any nested
// block should surface a parse error.

fn main():
<<<<<<< HEAD
    pub COUNTER = 1
=======
    pub VALUE:i32 := 1
>>>>>>> 02c5dc90
<|MERGE_RESOLUTION|>--- conflicted
+++ resolved
@@ -2,8 +2,4 @@
 // block should surface a parse error.
 
 fn main():
-<<<<<<< HEAD
-    pub COUNTER = 1
-=======
-    pub VALUE:i32 := 1
->>>>>>> 02c5dc90
+    pub VALUE:i32 := 1