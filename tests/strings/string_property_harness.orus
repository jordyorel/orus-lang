// ==============================
// Orus Strings Property Harness
// ==============================
print("== String Property Harness ==")
start_time: f64 = time_stamp()
print("Start timestamp:", start_time)

// ---------- Deterministic RNG ----------
mut RNG_SEED: i32 = 0x13579BDF

fn srand(seed: i32): RNG_SEED = seed
fn rand_u32() -> i32:
    RNG_SEED = (RNG_SEED * 1664525) + 1013904223
    return RNG_SEED

fn rand_range(lo: i32, hi: i32) -> i32:
    if hi <= lo: return lo
    span = hi - lo + 1
    r = rand_u32()
    m = r % span
    if m < 0: m = m + span
    return lo + m

fn rand_len(max_len: i32) -> i32:
    return rand_range(0, max_len)

// ---------- Common helpers ----------
fn copy_array(xs):
    mut out: [string] = []
    mut i: i32 = 0
    while i < len(xs):
        push(out, xs[i])
        i = i + 1
    return out

fn swap(xs, i: i32, j: i32):
    temp = xs[i]
    xs[i] = xs[j]
    xs[j] = temp

// Pool of ASCII-safe glyphs for deterministic generation.
fn build_ascii_pool():
    mut pool: [string] = []
    push(pool, "a")
    push(pool, "b")
    push(pool, "c")
    push(pool, "d")
    push(pool, "e")
    push(pool, "f")
    push(pool, "g")
    push(pool, "h")
    push(pool, "i")
    push(pool, "j")
    push(pool, "k")
    push(pool, "l")
    push(pool, "m")
    push(pool, "n")
    push(pool, "o")
    push(pool, "p")
    push(pool, "q")
    push(pool, "r")
    push(pool, "s")
    push(pool, "t")
    push(pool, "u")
    push(pool, "v")
    push(pool, "w")
    push(pool, "x")
    push(pool, "y")
    push(pool, "z")
    push(pool, "A")
    push(pool, "B")
    push(pool, "C")
    push(pool, "D")
    push(pool, "E")
    push(pool, "F")
    push(pool, "G")
    push(pool, "H")
    push(pool, "I")
    push(pool, "J")
    push(pool, "K")
    push(pool, "L")
    push(pool, "M")
    push(pool, "N")
    push(pool, "O")
    push(pool, "P")
    push(pool, "Q")
    push(pool, "R")
    push(pool, "S")
    push(pool, "T")
    push(pool, "U")
    push(pool, "V")
    push(pool, "W")
    push(pool, "X")
    push(pool, "Y")
    push(pool, "Z")
    push(pool, "0")
    push(pool, "1")
    push(pool, "2")
    push(pool, "3")
    push(pool, "4")
    push(pool, "5")
    push(pool, "6")
    push(pool, "7")
    push(pool, "8")
    push(pool, "9")
    push(pool, "_")
    push(pool, "-")
    push(pool, ".")
    push(pool, " ")
    push(pool, ":")
    push(pool, "/")
    return pool

ASCII_POOL = build_ascii_pool()

fn ascii_index(ch) -> i32:
    mut i: i32 = 0
    while i < len(ASCII_POOL):
        if ASCII_POOL[i] == ch: return i
        i = i + 1
    return 0

fn rand_ascii_char():
    idx: i32 = rand_range(0, len(ASCII_POOL) - 1)
    return ASCII_POOL[idx]

fn rand_ascii_chars(max_len: i32):
    L: i32 = rand_len(max_len)
    mut out: [string] = []
    mut i: i32 = 0
    while i < L:
        push(out, rand_ascii_char())
        i = i + 1
    return out

fn string_from_chars(chars) -> string:
    mut out = ""
    mut i: i32 = 0
    while i < len(chars):
        out = out + chars[i]
        i = i + 1
    return out

fn generate_segments(max_segments: i32, max_len: i32):
    count: i32 = rand_range(1, max_segments)
    mut segments: [[string]] = []
    mut i: i32 = 0
    while i < count:
        push(segments, rand_ascii_chars(max_len))
        i = i + 1
    return segments

fn segments_to_strings(segments):
    mut out: [string] = []
    mut i: i32 = 0
    while i < len(segments):
        push(out, string_from_chars(segments[i]))
        i = i + 1
    return out

fn join_segments(segments):
    mut out = ""
    mut i: i32 = 0
    while i < len(segments):
        segment = segments[i]
        mut j: i32 = 0
        while j < len(segment):
            out = out + segment[j]
            j = j + 1
        i = i + 1
    return out

fn join_range(segments, start: i32, end: i32):
    mut out = ""
    mut i: i32 = start
    while i < end:
        segment = segments[i]
        mut j: i32 = 0
        while j < len(segment):
            out = out + segment[j]
            j = j + 1
        i = i + 1
    return out

fn flatten_char_parts(segments):
    mut flat: [string] = []
    mut i: i32 = 0
    while i < len(segments):
        segment = segments[i]
        mut j: i32 = 0
        while j < len(segment):
            push(flat, segment[j])
            j = j + 1
        i = i + 1
    return flat

fn fingerprint_chars(chars) -> i32:
    mut total: i32 = len(chars) * 131
    mut i: i32 = 0
    while i < len(chars):
        glyph = chars[i]
        total = total + (ascii_index(glyph) * 17) + i
        i = i + 1
    return total

fn bag_fingerprint(segments) -> i32:
    mut total: i32 = len(segments) * 977
    mut i: i32 = 0
    while i < len(segments):
        segment_score: i32 = fingerprint_chars(segments[i])
        total = total + segment_score
        total = total + (segment_score * segment_score)
        i = i + 1
    return total

fn manual_char_accum(segments) -> string:
    mut out = ""
    mut i: i32 = 0
    while i < len(segments):
        piece = segments[i]
        mut j: i32 = 0
        while j < len(piece):
            out = out + piece[j]
            j = j + 1
        i = i + 1
    return out

fn chunked_join(segments) -> string:
    mut out = ""
    mut idx: i32 = 0
    while idx < len(segments):
        mut chunk_end: i32 = idx + 3
        if chunk_end > len(segments):
            chunk_end = len(segments)
        out = out + join_range(segments, idx, chunk_end)
        idx = chunk_end
    return out

fn right_associative_concat(segments) -> string:
    count: i32 = len(segments)
    if count == 0: return ""
    mut idx: i32 = count - 1
    mut out = string_from_chars(segments[idx])
    while idx > 0:
        idx = idx - 1
        out = string_from_chars(segments[idx]) + out
    return out

fn copy_nested_array(xs):
    mut out: [[string]] = []
    mut i: i32 = 0
    while i < len(xs):
        push(out, copy_array(xs[i]))
        i = i + 1
    return out

fn shuffle_segments(segments):
    n: i32 = len(segments)
    if n <= 1: return segments
    mut swaps: i32 = n * 2
    mut k: i32 = 0
    while k < swaps:
        a: i32 = rand_range(0, n - 1)
        b: i32 = rand_range(0, n - 1)
        if a != b:
            swap(segments, a, b)
        k = k + 1
    return segments

fn slice_chars_from_parts(segments, start: i32, length: i32):
    if length <= 0: return []
    mut remaining_start: i32 = start
    mut collected: i32 = 0
    mut out: [string] = []
    mut idx: i32 = 0
    while idx < len(segments) and collected < length:
        segment = segments[idx]
        seg_len: i32 = len(segment)
        if remaining_start >= seg_len:
            remaining_start = remaining_start - seg_len
        else:
            mut local_index: i32 = remaining_start
            while local_index < seg_len and collected < length:
                push(out, segment[local_index])
                local_index = local_index + 1
                collected = collected + 1
            remaining_start = 0
        idx = idx + 1
    return out

fn manual_slice_from_segments(segments, start: i32, length: i32) -> string:
    chars = slice_chars_from_parts(segments, start, length)
    return string_from_chars(chars)

fn slice_chars_from_flat(flat_chars, start: i32, length: i32):
    if length <= 0: return []
    mut out: [string] = []
    mut i: i32 = 0
    while i < length:
        actual: i32 = start + i
        if actual >= len(flat_chars): break
        push(out, flat_chars[actual])
        i = i + 1
    return out

// ---------- Property Phases ----------
fn phase_multi_concat(seed: i32, trials: i32) -> i32:
    print("-- Phase 1: chained concatenation vs manual joins (seed", seed, ") --")
    srand(seed)
    mut checksum: i32 = 0
    mut t: i32 = 0
    while t < trials:
        segments = generate_segments(6, 12)
        segment_strings = segments_to_strings(segments)
        chained = string_from_chars(segments[0])
        mut i: i32 = 1
        while i < len(segments):
            chained = chained + string_from_chars(segments[i])
            i = i + 1
        manual = join_segments(segments)
        if chained != manual:
            print("FAIL phase1 chained != manual", segment_strings, chained, manual)
        mid: i32 = len(segments) / 2
        left = join_range(segments, 0, mid)
        right = join_range(segments, mid, len(segments))
        if left + right != manual:
            print("FAIL phase1 chunk mismatch", left + right, manual)
        flat_chars = flatten_char_parts(segments)
        checksum = checksum + (len(flat_chars) * 3) + len(segments)
        checksum = checksum + fingerprint_chars(flat_chars)
        t = t + 1
    print("Phase 1 checksum:", checksum)
    return checksum

fn phase_loop_vs_batch(seed: i32, trials: i32) -> i32:
    print("-- Phase 2: loop accumulation vs batch concatenation (seed", seed, ") --")
    srand(seed)
    mut checksum: i32 = 0
    mut t: i32 = 0
    while t < trials:
        segments = generate_segments(8, 16)
        segment_strings = segments_to_strings(segments)
        looped = manual_char_accum(segments)
        batch = join_segments(segments)
        if looped != batch:
            print("FAIL phase2 loop != batch", segment_strings, looped, batch)
        tiered = chunked_join(segments)
        if tiered != batch:
            print("FAIL phase2 chunked != batch", tiered, batch)
        flat_chars = flatten_char_parts(segments)
        checksum = checksum + (len(flat_chars) * 7) + fingerprint_chars(flat_chars)
        t = t + 1
    print("Phase 2 checksum:", checksum)
    return checksum

fn phase_permutation_invariance(seed: i32, trials: i32) -> i32:
    print("-- Phase 3: permutation invariants and associativity (seed", seed, ") --")
    srand(seed)
    mut checksum: i32 = 0
    mut t: i32 = 0
    while t < trials:
        segments = generate_segments(7, 10)
        segment_strings = segments_to_strings(segments)
        base = join_segments(segments)
        right = right_associative_concat(segments)
        if base != right:
            print("FAIL phase3 assoc inequality", base, right)
        base_chars = flatten_char_parts(segments)
        base_fingerprint: i32 = fingerprint_chars(base_chars)
        perm = copy_nested_array(segments)
        shuffle_segments(perm)
        if bag_fingerprint(segments) != bag_fingerprint(perm):
            print("FAIL phase3 bag mismatch", segment_strings, segments_to_strings(perm))
        checksum = checksum + base_fingerprint + bag_fingerprint(perm)
        checksum = checksum + len(segments)
        t = t + 1
    print("Phase 3 checksum:", checksum)
    return checksum

fn phase_metamorphic_slicing(seed: i32, trials: i32) -> i32:
    print("-- Phase 4: concat/slice metamorphic checks (seed", seed, ") --")
    srand(seed)
    mut checksum: i32 = 0
    mut t: i32 = 0
    while t < trials:
        segments = generate_segments(6, 14)
        segment_strings = segments_to_strings(segments)
        whole = join_segments(segments)
        whole_chars = flatten_char_parts(segments)
        mut offset: i32 = 0
        mut i: i32 = 0
        while i < len(segments):
            seg_chars = segments[i]
            seg = string_from_chars(seg_chars)
            seg_len: i32 = len(seg_chars)
            slice_chars = slice_chars_from_flat(whole_chars, offset, seg_len)
            slice = string_from_chars(slice_chars)
            if slice != seg:
                print("FAIL phase4 slice != seg", i, offset, seg_len, slice, seg)
            offset = offset + seg_len
            i = i + 1
        total_len: i32 = len(whole_chars)
        if total_len > 0:
            start = rand_range(0, total_len - 1)
        else:
            start = 0
        max_span: i32 = total_len - start
        span: i32 = rand_range(0, max_span)
        direct_chars = slice_chars_from_flat(whole_chars, start, span)
        direct = string_from_chars(direct_chars)
        manual = manual_slice_from_segments(segments, start, span)
        if direct != manual:
            print("FAIL phase4 manual != direct", start, span, direct, manual, segment_strings)
        checksum = checksum + (len(whole_chars) * 11)
        checksum = checksum + fingerprint_chars(direct_chars)
        t = t + 1
    print("Phase 4 checksum:", checksum)
    return checksum

// ---------- Runner ----------
<<<<<<< HEAD
TRIALS = 64
=======
TRIALS:i32 := 64
>>>>>>> 02c5dc90

mut total_checksum: i32 = 0
total_checksum = total_checksum + phase_multi_concat(0xA5A5, TRIALS)
total_checksum = total_checksum + phase_loop_vs_batch(0xBEE5, TRIALS)
total_checksum = total_checksum + phase_permutation_invariance(0xC0DE, TRIALS)
total_checksum = total_checksum + phase_metamorphic_slicing(0xDADA, TRIALS)

end_time: f64 = time_stamp()
print("== String Property Harness Complete ==", "checksum:", total_checksum, "elapsed:", end_time - start_time)<|MERGE_RESOLUTION|>--- conflicted
+++ resolved
@@ -418,11 +418,7 @@
     return checksum
 
 // ---------- Runner ----------
-<<<<<<< HEAD
-TRIALS = 64
-=======
 TRIALS:i32 := 64
->>>>>>> 02c5dc90
 
 mut total_checksum: i32 = 0
 total_checksum = total_checksum + phase_multi_concat(0xA5A5, TRIALS)
