--- conflicted
+++ resolved
@@ -1,16 +1,8 @@
-<<<<<<< HEAD
-// Module-scope bindings should allocate module-level storage
-// and allow public exports when combined with `pub`.
-
-pub REGISTER: i32 = 256
-mut COUNTER = 1
-=======
 // Module-level bindings allocate module storage automatically.
 // Constants use ':=' and optional `pub` for exports.
 
 pub REGISTER:i32 := 256
 mut COUNTER: i32 = 1
->>>>>>> 02c5dc90
 
 fn bump():
     COUNTER = COUNTER + 1
