// ==============================
// Orus Sorting Property Testbed
// Phase 4 — multi-variant harness
// ==============================
print("== Phase 4: Sorting Property Tests (multi-variant) ==")

// ---------- Deterministic RNG ----------
mut RNG_SEED: i32 = 0x13579BDF

fn srand(seed: i32): RNG_SEED = seed
fn rand_u32() -> i32:
    // LCG: X_{n+1} = (aX + c) mod 2^32  (wrap via i32 overflow)
    RNG_SEED = (RNG_SEED * 1664525) + 1013904223
    return RNG_SEED

fn rand_range(lo: i32, hi: i32) -> i32:
    if hi <= lo: return lo
    span = hi - lo + 1
    r = rand_u32()
    // safe modulo for possibly negative r
    m = r % span
    if m < 0: m = m + span
    return lo + m

fn rand_len(max_len: i32) -> i32:
    v = rand_range(0, max_len)
    return v

// ---------- Common helpers ----------
fn copy_array(xs):
    mut out: [i32] = []
    mut i: i32 = 0
    while i < len(xs):
        push(out, xs[i])
        i = i + 1
    return out

fn concat(a, b):
    mut out: [i32] = []
    mut i: i32 = 0
    while i < len(a): push(out, a[i]); i = i + 1
    i = 0
    while i < len(b): push(out, b[i]); i = i + 1
    return out

fn add_k(xs, k: i32):
    mut out: [i32] = []
    mut i: i32 = 0
    while i < len(xs):
        push(out, xs[i] + k)
        i = i + 1
    return out

fn split_at(xs, mid: i32):
    mut left: [i32] = []
    mut right: [i32] = []
    mut i: i32 = 0
    while i < len(xs):
        if i < mid: push(left, xs[i])
        else: push(right, xs[i])
        i = i + 1
    mut parts: [[i32]] = []
    push(parts, left)
    push(parts, right)
    return parts

fn swap(xs, i: i32, j: i32):
    tmp = xs[i]
    xs[i] = xs[j]
    xs[j] = tmp

// ---------- Oracle merge sort (reference) ----------
fn merge(a, b):
    mut out: [i32] = []
    mut i: i32 = 0
    mut j: i32 = 0
    while i < len(a) and j < len(b):
        if a[i] <= b[j]:
            push(out, a[i]); i = i + 1
        else:
            push(out, b[j]); j = j + 1
    while i < len(a): push(out, a[i]); i = i + 1
    while j < len(b): push(out, b[j]); j = j + 1
    return out

fn oracle_merge_sort(xs):
    n: i32 = len(xs)
    if n <= 1: return copy_array(xs)
    mid: i32 = n / 2
    parts = split_at(xs, mid)
    left = parts[0]
    right = parts[1]
    sl = oracle_merge_sort(left)
    sr = oracle_merge_sort(right)
    return merge(sl, sr)

// ---------- Sorting algorithms ----------
fn insertion_sort(label, values):
    n: i32 = len(values)
    mut i: i32 = 1
    while i < n:
        key = values[i]
        mut j: i32 = i
        while j > 0:
            prev: i32 = j - 1
            if values[prev] <= key: break
            values[j] = values[prev]
            j = j - 1
        values[j] = key
        i = i + 1
    return values

fn bubble_sort(label, values):
    n: i32 = len(values)
    if n <= 1: return values
    mut end: i32 = n
    mut swapped: bool = true
    while end > 1 and swapped:
        swapped = false
        mut i: i32 = 1
        while i < end:
            if values[i - 1] > values[i]:
                swap(values, i - 1, i)
                swapped = true
            i = i + 1
        end = end - 1
    return values

fn quick_partition(values, lo: i32, hi: i32) -> i32:
    pivot = values[hi]
    mut store: i32 = lo
    mut i: i32 = lo
    while i < hi:
        if values[i] <= pivot:
            swap(values, i, store)
            store = store + 1
        i = i + 1
    swap(values, store, hi)
    return store

fn quick_sort_range(values, lo: i32, hi: i32):
    if lo >= hi: return
    pivot_idx = quick_partition(values, lo, hi)
    quick_sort_range(values, lo, pivot_idx - 1)
    quick_sort_range(values, pivot_idx + 1, hi)

fn quick_sort(label, values):
    n: i32 = len(values)
    if n <= 1: return values
    quick_sort_range(values, 0, n - 1)
    return values

fn sift_down(values, start: i32, end: i32):
    mut root: i32 = start
    while root <= end:
        child: i32 = (root * 2) + 1
        if child > end: return
        mut swap_idx: i32 = root
        if values[swap_idx] < values[child]: swap_idx = child
        right: i32 = child + 1
        if right <= end:
            if values[swap_idx] < values[right]: swap_idx = right
        if swap_idx == root: return
        swap(values, root, swap_idx)
        root = swap_idx

fn heap_sort(label, values):
    n: i32 = len(values)
    if n <= 1: return values
    mut start: i32 = (n / 2) - 1
    while start >= 0:
        sift_down(values, start, n - 1)
        start = start - 1
    mut end: i32 = n - 1
    while end > 0:
        swap(values, 0, end)
        end = end - 1
        sift_down(values, 0, end)
    return values

fn merge_sort_variant(label, values):
    // Uses the same recursive merge sort as the oracle but routed through the harness.
    return oracle_merge_sort(values)

fn counting_sort(label, values):
    n: i32 = len(values)
    if n <= 1: return copy_array(values)
    mut min_v = values[0]
    mut max_v = values[0]
    mut i: i32 = 1
    while i < n:
        v = values[i]
        if v < min_v: min_v = v
        if v > max_v: max_v = v
        i = i + 1
    range_size: i32 = (max_v - min_v) + 1
    mut counts: [i32] = []
    mut k: i32 = 0
    while k < range_size: push(counts, 0); k = k + 1
    i = 0
    while i < n:
        idx: i32 = values[i] - min_v
        counts[idx] = counts[idx] + 1
        i = i + 1
    mut out: [i32] = []
    mut ci: i32 = 0
    while ci < len(counts):
        mut freq: i32 = counts[ci]
        while freq > 0:
            push(out, ci + min_v)
            freq = freq - 1
        ci = ci + 1
    return out

// ---------- Helpers: predicates & checks ----------
fn is_sorted(xs) -> bool:
    mut i: i32 = 1
    while i < len(xs):
        if xs[i - 1] > xs[i]: return false
        i = i + 1
    return true

fn arrays_equal(a, b) -> bool:
    if len(a) != len(b): return false
    mut i: i32 = 0
    while i < len(a):
        if a[i] != b[i]: return false
        i = i + 1
    return true

fn assert_prop(ok: bool, name, algo):
    label = algo + " " + name
    if assert_eq(label, ok, true):
        print("ok", algo, name)

// ---------- Algorithm registry ----------
<<<<<<< HEAD
ALG_INSERTION = 1
ALG_BUBBLE    = 2
ALG_QUICK     = 3
ALG_HEAP      = 4
ALG_MERGE     = 5
ALG_COUNTING  = 6
ALG_ORACLE    = 7    // reference; also used as differential oracle
=======
ALG_INSERTION:i32 := 1
ALG_BUBBLE:i32    := 2
ALG_QUICK:i32     := 3
ALG_HEAP:i32      := 4
ALG_MERGE:i32     := 5
ALG_COUNTING:i32  := 6
ALG_ORACLE:i32    := 7    // reference; also used as differential oracle
>>>>>>> 02c5dc90

fn apply_sort(algo_id: i32, label, xs):
    // Always pass a copy so in-place algos don't mutate test fixtures
    work = copy_array(xs)
    if algo_id == ALG_INSERTION: return insertion_sort(label, work)
    if algo_id == ALG_BUBBLE:    return bubble_sort(label, work)
    if algo_id == ALG_QUICK:     return quick_sort(label, work)
    if algo_id == ALG_HEAP:      return heap_sort(label, work)
    if algo_id == ALG_MERGE:     return merge_sort_variant(label, work)
    if algo_id == ALG_COUNTING:  return counting_sort(label, work)
    if algo_id == ALG_ORACLE:    return oracle_merge_sort(work)
    // default fallback
    return oracle_merge_sort(work)

// ---------- Property suite for a single algorithm ----------
fn run_sort_properties_once(algo_name, algo_id: i32, xs):
    // expected via oracle
    expected = oracle_merge_sort(xs)

    // 1) length preserved
    got = apply_sort(algo_id, "len", xs)
    assert_prop(len(got) == len(xs), "length preserved", algo_name)

    // 2) sortedness
    assert_prop(is_sorted(got), "non-decreasing order", algo_name)

    // 3) differential equivalence to oracle
    assert_prop(arrays_equal(got, expected), "equals oracle(sorted)", algo_name)

    // 4) idempotence
    got2 = apply_sort(algo_id, "idemp", got)
    assert_prop(arrays_equal(got, got2), "idempotent", algo_name)

    // 5) metamorphic (concat & merge)
    mid: i32 = len(xs) / 2
    parts = split_at(xs, mid)
    left  = parts[0]
    right = parts[1]
    s_left  = apply_sort(algo_id, "m_left", left)
    s_right = apply_sort(algo_id, "m_right", right)
    merged  = merge(s_left, s_right)
    s_all   = apply_sort(algo_id, "m_all", xs)
    assert_prop(arrays_equal(s_all, merged), "concat-merge relation", algo_name)

    // 6) metamorphic (offset): sort(map(+k,xs)) == map(+k, sort(xs))
    k: i32 = rand_range(-7, 7)
    xs_k   = add_k(xs, k)
    s_k    = apply_sort(algo_id, "offA", xs_k)
    s_base = apply_sort(algo_id, "offB", xs)
    s_base_k = add_k(s_base, k)
    assert_prop(arrays_equal(s_k, s_base_k), "offset invariance", algo_name)

// ---------- Generators ----------
fn gen_random_array(max_len: i32, min_v: i32, max_v: i32):
    L = rand_len(max_len)
    mut out: [i32] = []
    mut i: i32 = 0
    while i < L:
        push(out, rand_range(min_v, max_v))
        i = i + 1
    return out

fn fixed_cases():
    mut cases: [[i32]] = []

    // Empty
    push(cases, [])
    // Single
    push(cases, [42])
    // Ascending
    push(cases, [1,2,3,4,5,6])
    // Reversed
    push(cases, [9,7,5,3,1,-1])
    // Duplicates
    push(cases, [4,2,4,1,4,3,2])
    // Negatives mixed
    push(cases, [0,-3,-1,4,2,-3])
    // Nearly sorted
    push(cases, [2,3,4,5,1])
    // All equal
    push(cases, [7,7,7,7,7])
    return cases

// ---------- Runner for one algorithm ----------
fn run_props_for(algo_name, algo_id: i32, random_trials: i32, seed: i32):
    print("-- props:", algo_name, "(seed", seed, ") --")
    srand(seed)

    // Fixed edge cases
    edge = fixed_cases()
    mut i: i32 = 0
    while i < len(edge):
        run_sort_properties_once(algo_name, algo_id, edge[i])
        i = i + 1

    // Random trials
    mut t: i32 = 0
    while t < random_trials:
        xs = gen_random_array(100, -100, 100)
        run_sort_properties_once(algo_name, algo_id, xs)
        t = t + 1

// ---------- Main ----------
<<<<<<< HEAD
RANDOM_TRIALS = 100
ORACLE_TRIALS = 50
=======
RANDOM_TRIALS:i32 := 100
ORACLE_TRIALS:i32 := 50
>>>>>>> 02c5dc90

fn run_suite_for_seed(seed: i32):
    print("== Running property suite (seed", seed, ") ==")
    run_props_for("insertion_sort (in-place)", ALG_INSERTION, RANDOM_TRIALS, seed)
    run_props_for("bubble_sort (in-place)",    ALG_BUBBLE,    RANDOM_TRIALS, seed)
    run_props_for("quick_sort (recursive)",    ALG_QUICK,     RANDOM_TRIALS, seed)
    run_props_for("heap_sort (in-place)",      ALG_HEAP,      RANDOM_TRIALS, seed)
    run_props_for("merge_sort (divide & conquer)", ALG_MERGE, RANDOM_TRIALS, seed)
    run_props_for("counting_sort (frequency)", ALG_COUNTING, RANDOM_TRIALS, seed)
    // Oracle should of course satisfy its own properties; also serves as control.
    run_props_for("oracle_merge_sort (reference)", ALG_ORACLE, ORACLE_TRIALS, seed)
    print("== Completed seed", seed, "==")

seeds = [0x1, 0x1234, 0xCAFEBABE, 0xFEEDFACE]
mut si: i32 = 0
while si < len(seeds):
    run_suite_for_seed(seeds[si])
    si = si + 1

print("== Done: Sorting Property Tests ==")<|MERGE_RESOLUTION|>--- conflicted
+++ resolved
@@ -234,15 +234,6 @@
         print("ok", algo, name)
 
 // ---------- Algorithm registry ----------
-<<<<<<< HEAD
-ALG_INSERTION = 1
-ALG_BUBBLE    = 2
-ALG_QUICK     = 3
-ALG_HEAP      = 4
-ALG_MERGE     = 5
-ALG_COUNTING  = 6
-ALG_ORACLE    = 7    // reference; also used as differential oracle
-=======
 ALG_INSERTION:i32 := 1
 ALG_BUBBLE:i32    := 2
 ALG_QUICK:i32     := 3
@@ -250,7 +241,6 @@
 ALG_MERGE:i32     := 5
 ALG_COUNTING:i32  := 6
 ALG_ORACLE:i32    := 7    // reference; also used as differential oracle
->>>>>>> 02c5dc90
 
 fn apply_sort(algo_id: i32, label, xs):
     // Always pass a copy so in-place algos don't mutate test fixtures
@@ -354,13 +344,8 @@
         t = t + 1
 
 // ---------- Main ----------
-<<<<<<< HEAD
-RANDOM_TRIALS = 100
-ORACLE_TRIALS = 50
-=======
 RANDOM_TRIALS:i32 := 100
 ORACLE_TRIALS:i32 := 50
->>>>>>> 02c5dc90
 
 fn run_suite_for_seed(seed: i32):
     print("== Running property suite (seed", seed, ") ==")
