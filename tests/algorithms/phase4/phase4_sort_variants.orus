--- conflicted
+++ resolved
@@ -254,15 +254,6 @@
         print("ok", algo, name)
 
 // ---------- Algorithm registry ----------
-<<<<<<< HEAD
-ALG_INSERTION = 1
-ALG_BUBBLE    = 2
-ALG_QUICK     = 3
-ALG_HEAP      = 4
-ALG_MERGE     = 5
-ALG_COUNTING  = 6
-ALG_ORACLE    = 7    // reference; also used as differential oracle
-=======
 ALG_INSERTION:i32 := 1
 ALG_BUBBLE:i32    := 2
 ALG_QUICK:i32     := 3
@@ -270,7 +261,6 @@
 ALG_MERGE:i32     := 5
 ALG_COUNTING:i32  := 6
 ALG_ORACLE:i32    := 7    // reference; also used as differential oracle
->>>>>>> 02c5dc90
 
 fn apply_sort(algo_id: i32, label, xs):
     // Always pass a copy so in-place algos don't mutate test fixtures
@@ -355,17 +345,10 @@
     return cases
 
 // ---------- Configuration ----------
-<<<<<<< HEAD
-RANDOM_TRIALS = 1     // 500-1000
-ORACLE_TRIALS = 1   // 250
-RANDOM_MAX_LEN = 10 // 1000
-SLOW_MAX_LEN = 1    //128
-=======
 RANDOM_TRIALS:i32  := 1     // 500-1000
 ORACLE_TRIALS:i32  := 1   // 250
 RANDOM_MAX_LEN:i32 := 10 // 1000
 SLOW_MAX_LEN:i32   := 1    //128
->>>>>>> 02c5dc90
 
 fn max_len_for(algo_id: i32) -> i32:
     if algo_id == ALG_INSERTION: return SLOW_MAX_LEN
