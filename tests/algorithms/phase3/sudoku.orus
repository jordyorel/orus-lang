--- conflicted
+++ resolved
@@ -4,15 +4,9 @@
 print("== Phase 3: Sudoku Solver Stress ==")
 
 // === Grid constants ===
-<<<<<<< HEAD
-SUDOKU_SIZE: i32 = 9
-SUDOKU_BLOCK: i32 = 3
-SUDOKU_CELL_COUNT: i32 = 81
-=======
 SUDOKU_SIZE:i32 := 9
 SUDOKU_BLOCK:i32 := 3
 SUDOKU_CELL_COUNT:i32 := 81
->>>>>>> 02c5dc90
 
 // === Metrics captured during solving ===
 mut SUDOKU_CALLS = 0
