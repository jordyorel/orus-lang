--- conflicted
+++ resolved
@@ -43,11 +43,7 @@
 strings_sorted = sorted(strings)
 assert_array("string sorted", strings_sorted, ["apple", "apple", "banana", "pear"])
 
-<<<<<<< HEAD
 floats = [3.5, -2.0, 3.5, 0.0]
-=======
-mut floats: f64 = [3.5, -2.0, 3.5, 0.0]
->>>>>>> 5dd70db0
 floats_sorted = sorted(floats)
 assert_array("f64 sorted", floats_sorted, [-2.0, 0.0, 3.5, 3.5])
 assert_array("f64 original untouched", floats, [3.5, -2.0, 3.5, 0.0])
