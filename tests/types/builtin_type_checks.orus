--- conflicted
+++ resolved
@@ -59,10 +59,7 @@
     mut empty = []
     pop(empty)
 catch err:
-<<<<<<< HEAD
     assert_type(err, "value error Cannot pop from an empty array")
-=======
-    assert_type(err, "You tried to pop from an empty array")
->>>>>>> 911e70ef
+
 
 print("-- builtin type checks complete --")