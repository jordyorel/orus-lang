--- conflicted
+++ resolved
@@ -64,15 +64,9 @@
         inner_rethrow_attempted = true
         assert_eq("inner failure", 5, 6)
     catch err:
-<<<<<<< HEAD
-        print("inner catch, escalating")
-        inner_rethrow_catch_hit = true
-        fail_in_function()
-=======
         print("inner catch, raising new failure")
         inner_rethrow_catch_hit = true
         temp = int("bad-number")
->>>>>>> 02c5dc90
 catch outer:
     print("outer caught escalated failure")
     print(outer)
