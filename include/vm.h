// register_vm.h - Register-based VM header
#ifndef REGISTER_VM_H
#define REGISTER_VM_H

#include <stdarg.h>
#include <stdbool.h>
#include <stdint.h>
#include <stdio.h>
#include <stdlib.h>
#include <string.h>

// Register-based VM configuration
#define REGISTER_COUNT 256
#define FRAMES_MAX 64
#define STACK_INIT_CAPACITY 256
#define TRY_MAX 16
#define MAX_NATIVES 256
#define UINT8_COUNT 256

// Value types
typedef enum {
    VAL_BOOL,
    VAL_NIL,
    VAL_I32,
    VAL_I64,
    VAL_U32,
    VAL_U64,
    VAL_F64,
    VAL_STRING,
    VAL_ARRAY,
    VAL_ERROR,
    VAL_RANGE_ITERATOR
} ValueType;

// Forward declarations
typedef struct ObjString ObjString;
typedef struct ObjArray ObjArray;
typedef struct ObjError ObjError;
typedef struct ObjRangeIterator ObjRangeIterator;
typedef struct Obj Obj;

// Value representation
typedef struct {
    ValueType type;
    union {
        bool boolean;
        int32_t i32;
        int64_t i64;
        uint32_t u32;
        uint64_t u64;
        double f64;
        Obj* obj;
    } as;
} Value;

// Object types
typedef enum {
    OBJ_STRING,
    OBJ_ARRAY,
    OBJ_ERROR,
    OBJ_RANGE_ITERATOR
} ObjType;

#define OBJ_TYPE_COUNT 4

// Object header
struct Obj {
    ObjType type;
    struct Obj* next;
    bool isMarked;
};

// String object
struct ObjString {
    Obj obj;
    int length;
    char* chars;
    uint32_t hash;
};

// Array object
struct ObjArray {
    Obj obj;
    int length;
    int capacity;
    Value* elements;
};

// Error object
typedef enum {
    ERROR_RUNTIME,
    ERROR_TYPE,
    ERROR_NAME,
    ERROR_INDEX,
    ERROR_KEY,
    ERROR_VALUE,
    ERROR_ARGUMENT,
    ERROR_IMPORT,
    ERROR_ATTRIBUTE,
    ERROR_UNIMPLEMENTED,
    ERROR_SYNTAX,
    ERROR_INDENT,
    ERROR_TAB,
    ERROR_RECURSION,
    ERROR_IO,
    ERROR_OS,
    ERROR_EOF
} ErrorType;

struct ObjError {
    Obj obj;
    ErrorType type;
    ObjString* message;
    struct {
        const char* file;
        int line;
        int column;
    } location;
};

// Range iterator
struct ObjRangeIterator {
    Obj obj;
    int64_t current;
    int64_t end;
};

// Source location
typedef struct {
    const char* file;
    int line;
    int column;
} SrcLocation;

// Type system
typedef enum {
    TYPE_UNKNOWN,
    TYPE_I32,
    TYPE_I64,
    TYPE_U32,
    TYPE_U64,
    TYPE_F64,
    TYPE_BOOL,
    TYPE_STRING,
    TYPE_VOID,
    TYPE_NIL,
    TYPE_ARRAY,
    TYPE_FUNCTION,
    TYPE_ERROR,
    TYPE_ANY
} TypeKind;

typedef struct Type Type;
struct Type {
    TypeKind kind;
    union {
        struct {
            Type* elementType;
        } array;
        struct {
            int arity;
            Type** paramTypes;
            Type* returnType;
        } function;
    } info;
};

// Chunk (bytecode container)
typedef struct {
    int count;
    int capacity;
    uint8_t* code;
    int* lines;
    int* columns;
    struct {
        int count;
        int capacity;
        Value* values;
    } constants;
} Chunk;

// Function
typedef struct {
    int start;
    int arity;
    Chunk* chunk;
} Function;

// Native function
typedef Value (*NativeFn)(int argCount, Value* args);
typedef struct {
    ObjString* name;
    NativeFn function;
    int arity;
    Type* returnType;
} NativeFunction;

// Call frame for register-based VM
typedef struct {
    uint8_t* returnAddress;
    Chunk* previousChunk;
    uint8_t baseRegister;   // Base register for this frame
    uint8_t registerCount;  // Number of registers used by this function
    uint8_t functionIndex;
} CallFrame;

// Try frame
typedef struct {
    uint8_t* handler;
    uint8_t varIndex;
    int stackDepth;
} TryFrame;

// Module system
typedef struct {
    char* name;
    Value value;
    int index;
} Export;

typedef struct {
    char* name;
    char* module_name;
    Chunk* bytecode;
    Export exports[UINT8_COUNT];
    int export_count;
    bool executed;
    char* disk_path;
    long mtime;
    bool from_embedded;
} Module;

// AST node definitions are maintained separately
#include "ast.h"

// Variable info
typedef struct {
    ObjString* name;
    int length;
} VariableInfo;

// Register-based opcodes
typedef enum {
    // Constants and literals
    OP_LOAD_CONST,  // reg, const_index - Load constant into register
    OP_LOAD_NIL,    // reg - Load nil into register
    OP_LOAD_TRUE,   // reg - Load true into register
    OP_LOAD_FALSE,  // reg - Load false into register

    // Register operations
    OP_MOVE,          // dst, src - Move value between registers
    OP_LOAD_GLOBAL,   // reg, global_index - Load global into register
    OP_STORE_GLOBAL,  // global_index, reg - Store register to global

    // Arithmetic - register-based (dst, src1, src2)
    OP_ADD_I32_R,
    OP_SUB_I32_R,
    OP_MUL_I32_R,
    OP_DIV_I32_R,
    OP_MOD_I32_R,
    OP_INC_I32_R,
    OP_DEC_I32_R,

    OP_ADD_I64_R,
    OP_SUB_I64_R,
    OP_MUL_I64_R,
    OP_DIV_I64_R,
    OP_MOD_I64_R,

    OP_ADD_U32_R,
    OP_SUB_U32_R,
    OP_MUL_U32_R,
    OP_DIV_U32_R,
    OP_MOD_U32_R,

    OP_ADD_U64_R,
    OP_SUB_U64_R,
    OP_MUL_U64_R,
    OP_DIV_U64_R,
    OP_MOD_U64_R,

    OP_ADD_F64_R,
    OP_SUB_F64_R,
    OP_MUL_F64_R,
    OP_DIV_F64_R,

    // Bitwise operations
    OP_AND_I32_R,
    OP_OR_I32_R,
    OP_XOR_I32_R,
    OP_NOT_I32_R,
    OP_SHL_I32_R,
    OP_SHR_I32_R,

    // Comparison (dst, src1, src2)
    OP_EQ_R,
    OP_NE_R,
    OP_LT_I32_R,
    OP_LE_I32_R,
    OP_GT_I32_R,
    OP_GE_I32_R,

    OP_LT_I64_R,
    OP_LE_I64_R,
    OP_GT_I64_R,
    OP_GE_I64_R,

    OP_LT_F64_R,
    OP_LE_F64_R,
    OP_GT_F64_R,
    OP_GE_F64_R,

    // Logical operations
    OP_AND_BOOL_R,
    OP_OR_BOOL_R,
    OP_NOT_BOOL_R,

    // Type conversions (dst, src)
    OP_I32_TO_I64_R,
    OP_I32_TO_F64_R,
    OP_I64_TO_I32_R,
    OP_I64_TO_F64_R,
    OP_F64_TO_I32_R,
    OP_F64_TO_I64_R,
    OP_BOOL_TO_I32_R,
    OP_I32_TO_BOOL_R,

    // String operations
    OP_CONCAT_R,
    OP_TO_STRING_R,

    // Array operations
    OP_MAKE_ARRAY_R,  // dst, start_reg, count
    OP_ARRAY_GET_R,   // dst, array_reg, index_reg
    OP_ARRAY_SET_R,   // array_reg, index_reg, value_reg
    OP_ARRAY_LEN_R,   // dst, array_reg

    // Control flow
    OP_JUMP,
    OP_JUMP_IF_R,      // condition_reg, offset
    OP_JUMP_IF_NOT_R,  // condition_reg, offset
    OP_LOOP,

    // Function calls
    OP_CALL_R,         // func_reg, first_arg_reg, arg_count, result_reg
    OP_CALL_NATIVE_R,  // native_index, first_arg_reg, arg_count, result_reg
    OP_RETURN_R,       // value_reg (or no operand for void)
    OP_RETURN_VOID,

    // I/O
    OP_PRINT_MULTI_R,  // first_reg, count, newline_flag
    OP_PRINT_R,        // reg
    OP_PRINT_NO_NL_R,  // reg

    // Other
    OP_IMPORT_R,
    OP_GC_PAUSE,
    OP_GC_RESUME,
    OP_HALT
} OpCode;

// Compiler state for register allocation
typedef struct {
    Chunk* chunk;
    const char* fileName;
    const char* source;
    uint8_t nextRegister;  // Next available register
    uint8_t maxRegisters;  // Maximum registers used
    struct {
        char* name;
        uint8_t reg;  // Register allocation for local
        bool isActive;
<<<<<<< HEAD
        int depth;
=======
        bool isMutable;
>>>>>>> 667e9f11
    } locals[REGISTER_COUNT];
    int localCount;
    int scopeDepth;
    bool hadError;
} Compiler;

// VM state
typedef struct {
    // Registers
    Value registers[REGISTER_COUNT];

    // Call frames
    CallFrame frames[FRAMES_MAX];
    int frameCount;

    // Bytecode execution
    Chunk* chunk;
    uint8_t* ip;

    // Globals
    Value globals[UINT8_COUNT];
    Type* globalTypes[UINT8_COUNT];
    bool publicGlobals[UINT8_COUNT];
    VariableInfo variableNames[UINT8_COUNT];
    int variableCount;

    // Functions
    Function functions[UINT8_COUNT];
    Type* functionDecls[UINT8_COUNT];
    int functionCount;

    // Native functions
    NativeFunction nativeFunctions[MAX_NATIVES];
    int nativeFunctionCount;

    // Error handling
    TryFrame tryFrames[TRY_MAX];
    int tryFrameCount;
    Value lastError;

    // Module system
    ObjString* loadedModules[UINT8_COUNT];
    int moduleCount;

    // Memory management
    Obj* objects;
    size_t bytesAllocated;
    size_t gcCount;
    bool gcPaused;

    // Execution state
    uint64_t instruction_count;
    ASTNode* astRoot;
    const char* filePath;
    int currentLine;
    int currentColumn;

    double lastExecutionTime;

    // Configuration
    bool trace;
    const char* stdPath;
    const char* cachePath;
    bool devMode;
    bool suppressWarnings;
    bool promotionHints;
} VM;

// Global VM instance
extern VM vm;

// Interpretation results
typedef enum {
    INTERPRET_OK,
    INTERPRET_COMPILE_ERROR,
    INTERPRET_RUNTIME_ERROR
} InterpretResult;

// Value macros
#define BOOL_VAL(value) ((Value){VAL_BOOL, {.boolean = value}})
#define NIL_VAL ((Value){VAL_NIL, {.i32 = 0}})
#define I32_VAL(value) ((Value){VAL_I32, {.i32 = value}})
#define I64_VAL(value) ((Value){VAL_I64, {.i64 = value}})
#define U32_VAL(value) ((Value){VAL_U32, {.u32 = value}})
#define U64_VAL(value) ((Value){VAL_U64, {.u64 = value}})
#define F64_VAL(value) ((Value){VAL_F64, {.f64 = value}})
#define STRING_VAL(value) ((Value){VAL_STRING, {.obj = (Obj*)value}})
#define ARRAY_VAL(obj) ((Value){VAL_ARRAY, {.obj = (Obj*)obj}})
#define ERROR_VAL(object) ((Value){VAL_ERROR, {.obj = (Obj*)object}})

#define AS_BOOL(value) ((value).as.boolean)
#define AS_I32(value) ((value).as.i32)
#define AS_I64(value) ((value).as.i64)
#define AS_U32(value) ((value).as.u32)
#define AS_U64(value) ((value).as.u64)
#define AS_F64(value) ((value).as.f64)
#define AS_OBJ(value) ((value).as.obj)
#define AS_STRING(value) ((ObjString*)(value).as.obj)
#define AS_ARRAY(value) ((ObjArray*)(value).as.obj)
#define AS_ERROR(value) ((ObjError*)(value).as.obj)
#define AS_RANGE_ITERATOR(value) ((ObjRangeIterator*)(value).as.obj)

#define IS_BOOL(value) ((value).type == VAL_BOOL)
#define IS_NIL(value) ((value).type == VAL_NIL)
#define IS_I32(value) ((value).type == VAL_I32)
#define IS_I64(value) ((value).type == VAL_I64)
#define IS_U32(value) ((value).type == VAL_U32)
#define IS_U64(value) ((value).type == VAL_U64)
#define IS_F64(value) ((value).type == VAL_F64)
#define IS_STRING(value) ((value).type == VAL_STRING)
#define IS_ARRAY(value) ((value).type == VAL_ARRAY)
#define IS_ERROR(value) ((value).type == VAL_ERROR)
#define IS_RANGE_ITERATOR(value) ((value).type == VAL_RANGE_ITERATOR)

// Function declarations
void initVM(void);
void freeVM(void);
InterpretResult interpret(const char* source);
InterpretResult interpret_module(const char* path);

// Chunk operations
void initChunk(Chunk* chunk);
void freeChunk(Chunk* chunk);
void writeChunk(Chunk* chunk, uint8_t byte, int line, int column);
int addConstant(Chunk* chunk, Value value);

// Value operations
void printValue(Value value);
bool valuesEqual(Value a, Value b);

// Object allocation
ObjString* allocateString(const char* chars, int length);
ObjArray* allocateArray(int capacity);
ObjError* allocateError(ErrorType type, const char* message,
                        SrcLocation location);

// Memory management
void collectGarbage(void);
void freeObjects(void);

// Type system
void initTypeSystem(void);
Type* getPrimitiveType(TypeKind kind);

// Debug functions
void disassembleChunk(Chunk* chunk, const char* name);
int disassembleInstruction(Chunk* chunk, int offset);

#endif  // REGISTER_VM_H<|MERGE_RESOLUTION|>--- conflicted
+++ resolved
@@ -370,11 +370,8 @@
         char* name;
         uint8_t reg;  // Register allocation for local
         bool isActive;
-<<<<<<< HEAD
         int depth;
-=======
         bool isMutable;
->>>>>>> 667e9f11
     } locals[REGISTER_COUNT];
     int localCount;
     int scopeDepth;
