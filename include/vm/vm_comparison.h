--- conflicted
+++ resolved
@@ -326,12 +326,6 @@
 
     Value boxed = I32_VAL(value);
     if (id < FRAME_REG_START) {
-<<<<<<< HEAD
-=======
-        vm.register_file.globals[id] = boxed;
-        vm.registers[id] = boxed;
-    } else if (id < REGISTER_COUNT) {
->>>>>>> 8ac83d0d
         vm.registers[id] = boxed;
         vm.register_file.globals[id] = boxed;
     } else {
@@ -350,26 +344,18 @@
     vm.typed_regs.dirty[id] = skip_boxed_write;
 
     Value boxed = I32_VAL(value);
-<<<<<<< HEAD
+    if (id < FRAME_REG_START) {
+        vm.register_file.globals[id] = boxed;
+        vm.registers[id] = boxed;
+        return;
+    }
+
+    Value boxed = I32_VAL(value);
     if (!skip_boxed_write || id >= FRAME_REG_START) {
         set_register(&vm.register_file, id, boxed);
     } else if (id < FRAME_REG_START) {
         vm.register_file.globals[id] = boxed;
         vm.registers[id] = boxed;
-=======
-    if (id < FRAME_REG_START) {
-        vm.register_file.globals[id] = boxed;
-        vm.registers[id] = boxed;
-        return;
-    }
-
-    if (id < REGISTER_COUNT) {
-        if (!skip_boxed_write) {
-            vm.registers[id] = boxed;
-        }
-    } else {
-        set_register(&vm.register_file, id, boxed);
->>>>>>> 8ac83d0d
     }
 }
 
@@ -384,26 +370,18 @@
     vm.typed_regs.dirty[id] = skip_boxed_write;
 
     Value boxed = I64_VAL(value);
-<<<<<<< HEAD
+    if (id < FRAME_REG_START) {
+        vm.register_file.globals[id] = boxed;
+        vm.registers[id] = boxed;
+        return;
+    }
+
+    Value boxed = I64_VAL(value);
     if (!skip_boxed_write || id >= FRAME_REG_START) {
         set_register(&vm.register_file, id, boxed);
     } else if (id < FRAME_REG_START) {
         vm.register_file.globals[id] = boxed;
         vm.registers[id] = boxed;
-=======
-    if (id < FRAME_REG_START) {
-        vm.register_file.globals[id] = boxed;
-        vm.registers[id] = boxed;
-        return;
-    }
-
-    if (id < REGISTER_COUNT) {
-        if (!skip_boxed_write) {
-            vm.registers[id] = boxed;
-        }
-    } else {
-        set_register(&vm.register_file, id, boxed);
->>>>>>> 8ac83d0d
     }
 }
 
@@ -418,26 +396,18 @@
     vm.typed_regs.dirty[id] = skip_boxed_write;
 
     Value boxed = U32_VAL(value);
-<<<<<<< HEAD
+    if (id < FRAME_REG_START) {
+        vm.register_file.globals[id] = boxed;
+        vm.registers[id] = boxed;
+        return;
+    }
+
+    Value boxed = U32_VAL(value);
     if (!skip_boxed_write || id >= FRAME_REG_START) {
         set_register(&vm.register_file, id, boxed);
     } else if (id < FRAME_REG_START) {
         vm.register_file.globals[id] = boxed;
         vm.registers[id] = boxed;
-=======
-    if (id < FRAME_REG_START) {
-        vm.register_file.globals[id] = boxed;
-        vm.registers[id] = boxed;
-        return;
-    }
-
-    if (id < REGISTER_COUNT) {
-        if (!skip_boxed_write) {
-            vm.registers[id] = boxed;
-        }
-    } else {
-        set_register(&vm.register_file, id, boxed);
->>>>>>> 8ac83d0d
     }
 }
 
@@ -452,26 +422,18 @@
     vm.typed_regs.dirty[id] = skip_boxed_write;
 
     Value boxed = U64_VAL(value);
-<<<<<<< HEAD
+    if (id < FRAME_REG_START) {
+        vm.register_file.globals[id] = boxed;
+        vm.registers[id] = boxed;
+        return;
+    }
+
+    Value boxed = U64_VAL(value);
     if (!skip_boxed_write || id >= FRAME_REG_START) {
         set_register(&vm.register_file, id, boxed);
     } else if (id < FRAME_REG_START) {
         vm.register_file.globals[id] = boxed;
         vm.registers[id] = boxed;
-=======
-    if (id < FRAME_REG_START) {
-        vm.register_file.globals[id] = boxed;
-        vm.registers[id] = boxed;
-        return;
-    }
-
-    if (id < REGISTER_COUNT) {
-        if (!skip_boxed_write) {
-            vm.registers[id] = boxed;
-        }
-    } else {
-        set_register(&vm.register_file, id, boxed);
->>>>>>> 8ac83d0d
     }
 }
 
@@ -486,26 +448,18 @@
     vm.typed_regs.dirty[id] = skip_boxed_write;
 
     Value boxed = BOOL_VAL(value);
-<<<<<<< HEAD
+    if (id < FRAME_REG_START) {
+        vm.register_file.globals[id] = boxed;
+        vm.registers[id] = boxed;
+        return;
+    }
+
+    Value boxed = BOOL_VAL(value);
     if (!skip_boxed_write || id >= FRAME_REG_START) {
         set_register(&vm.register_file, id, boxed);
     } else if (id < FRAME_REG_START) {
         vm.register_file.globals[id] = boxed;
         vm.registers[id] = boxed;
-=======
-    if (id < FRAME_REG_START) {
-        vm.register_file.globals[id] = boxed;
-        vm.registers[id] = boxed;
-        return;
-    }
-
-    if (id < REGISTER_COUNT) {
-        if (!skip_boxed_write) {
-            vm.registers[id] = boxed;
-        }
-    } else {
-        set_register(&vm.register_file, id, boxed);
->>>>>>> 8ac83d0d
     }
 }
 
@@ -519,12 +473,6 @@
 
     Value boxed = I64_VAL(value);
     if (id < FRAME_REG_START) {
-<<<<<<< HEAD
-=======
-        vm.register_file.globals[id] = boxed;
-        vm.registers[id] = boxed;
-    } else if (id < REGISTER_COUNT) {
->>>>>>> 8ac83d0d
         vm.registers[id] = boxed;
         vm.register_file.globals[id] = boxed;
     } else {
@@ -542,12 +490,6 @@
 
     Value boxed = U32_VAL(value);
     if (id < FRAME_REG_START) {
-<<<<<<< HEAD
-=======
-        vm.register_file.globals[id] = boxed;
-        vm.registers[id] = boxed;
-    } else if (id < REGISTER_COUNT) {
->>>>>>> 8ac83d0d
         vm.registers[id] = boxed;
         vm.register_file.globals[id] = boxed;
     } else {
@@ -565,12 +507,6 @@
 
     Value boxed = U64_VAL(value);
     if (id < FRAME_REG_START) {
-<<<<<<< HEAD
-=======
-        vm.register_file.globals[id] = boxed;
-        vm.registers[id] = boxed;
-    } else if (id < REGISTER_COUNT) {
->>>>>>> 8ac83d0d
         vm.registers[id] = boxed;
         vm.register_file.globals[id] = boxed;
     } else {
@@ -588,12 +524,6 @@
 
     Value boxed = F64_VAL(value);
     if (id < FRAME_REG_START) {
-<<<<<<< HEAD
-=======
-        vm.register_file.globals[id] = boxed;
-        vm.registers[id] = boxed;
-    } else if (id < REGISTER_COUNT) {
->>>>>>> 8ac83d0d
         vm.registers[id] = boxed;
         vm.register_file.globals[id] = boxed;
     } else {
@@ -611,12 +541,6 @@
 
     Value boxed = BOOL_VAL(value);
     if (id < FRAME_REG_START) {
-<<<<<<< HEAD
-=======
-        vm.register_file.globals[id] = boxed;
-        vm.registers[id] = boxed;
-    } else if (id < REGISTER_COUNT) {
->>>>>>> 8ac83d0d
         vm.registers[id] = boxed;
         vm.register_file.globals[id] = boxed;
     } else {
