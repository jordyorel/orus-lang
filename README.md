--- conflicted
+++ resolved
@@ -72,27 +72,6 @@
 interpreter tier. Signing with the entitlement is required any time you want to
 exercise native JIT code on Apple Silicon.
 
-### JIT coverage status
-
-The tiered compiler is still evolving and does not yet replace the interpreter
-for every Orus feature. The current roadmap keeps the JIT focused on the hot
-numeric loops and mixed boxed workloads that already translate, while the exit
-criteria tracking 3–5× speedups and fully GC-safe execution remain unchecked in
-<<<<<<< HEAD
-`docs/ROADMAP_PERFORMANCE.md`. The benchmark corpus now keeps the
-FFI ping/pong harness in translator coverage—the tiered compiler lowers
-`OP_CALL_FOREIGN`, and the regression suite mirrors the benchmark loop to keep
-the path exercised. Runtime uplift is still tracked in
-`docs/ROADMAP_PERFORMANCE.md`, but foreign-call heavy programs can now translate
-instead of bailing out on an unsupported opcode.
-=======
-`docs/ROADMAP_PERFORMANCE.md`. The benchmark corpus also records the FFI
-ping/pong harness as _pending_, so foreign call heavy programs continue to run
-in the interpreter until the missing pieces land. Refer to the roadmap
-documents when assessing JIT readiness for a specific workload.
->>>>>>> 42c1af98
-
-
 ## Installation
 
 ### Using `make install`
